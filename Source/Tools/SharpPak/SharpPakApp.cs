--- conflicted
+++ resolved
@@ -1,8 +1,4 @@
-<<<<<<< HEAD
-// Copyright (c) 2010-2013 SharpDX - Alexandre Mutel
-=======
 // Copyright (c) 2010-2014 SharpDX - Alexandre Mutel
->>>>>>> c16d2983
 // 
 // Permission is hereby granted, free of charge, to any person obtaining a copy
 // of this software and associated documentation files (the "Software"), to deal
@@ -100,11 +96,7 @@
 
             var options = new OptionSet()
                               {
-<<<<<<< HEAD
-                                  "Copyright (c) 2010-2013 SharpDX - Alexandre Mutel",
-=======
                                   "Copyright (c) 2010-2014 SharpDX - Alexandre Mutel",
->>>>>>> c16d2983
                                   "Usage: SharpPak [options]* MainAssembly.exe/dll [ Assembly1.dll...]*",
                                   "Assembly linker for SharpDX applications",
                                   "",
