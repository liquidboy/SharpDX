<?xml version="1.0" encoding="utf-8"?>
<!--
<<<<<<< HEAD
// Copyright (c) 2010-2013 SharpDX - Alexandre Mutel
=======
// Copyright (c) 2010-2014 SharpDX - Alexandre Mutel
>>>>>>> c16d2983
// 
// Permission is hereby granted, free of charge, to any person obtaining a copy
// of this software and associated documentation files (the "Software"), to deal
// in the Software without restriction, including without limitation the rights
// to use, copy, modify, merge, publish, distribute, sublicense, and/or sell
// copies of the Software, and to permit persons to whom the Software is
// furnished to do so, subject to the following conditions:
// 
// The above copyright notice and this permission notice shall be included in
// all copies or substantial portions of the Software.
// 
// THE SOFTWARE IS PROVIDED "AS IS", WITHOUT WARRANTY OF ANY KIND, EXPRESS OR
// IMPLIED, INCLUDING BUT NOT LIMITED TO THE WARRANTIES OF MERCHANTABILITY,
// FITNESS FOR A PARTICULAR PURPOSE AND NONINFRINGEMENT. IN NO EVENT SHALL THE
// AUTHORS OR COPYRIGHT HOLDERS BE LIABLE FOR ANY CLAIM, DAMAGES OR OTHER
// LIABILITY, WHETHER IN AN ACTION OF CONTRACT, TORT OR OTHERWISE, ARISING FROM,
// OUT OF OR IN CONNECTION WITH THE SOFTWARE OR THE USE OR OTHER DEALINGS IN
// THE SOFTWARE.
-->
<config id="sharpdx-direct3d9" xmlns="urn:SharpGen.Config">
  <depends>sharpdx</depends>
  <depends>sharpdx-d3dcompiler</depends>
  
  <namespace>SharpDX.Direct3D9</namespace>
  <assembly>SharpDX.Direct3D9</assembly>

  <!-- D3D9 includes -->
  <include file="d3d9.h" attach="true" />
  <include file="d3d9caps.h" attach="true" />
  <include file="d3d9types.h" attach="true" />
  <include file="d3dx9.h" attach="true" />
  <include file="d3dx9anim.h" attach="true" />
  <include file="d3dx9core.h" attach="true" />
  <include file="d3dx9effect.h" attach="true" />
  <include file="d3dx9mesh.h" attach="true" />
  <include file="d3dx9shader.h" attach="true" />
  <include file="d3dx9shape.h" attach="true" />
  <include file="d3dx9tex.h" attach="true" />
  <include file="d3dx9xof.h" attach="true">

    <post>
      #define D3DCLEAR_ALL D3DCLEAR_STENCIL | D3DCLEAR_TARGET | D3DCLEAR_ZBUFFER
      #define D3DLOCK_DONOTCOPYDATA D3DPV_DONOTCOPYDATA
      #define D3DVERTEXTEXTURESAMPLERMAPSAMPLER D3DDMAPSAMPLER
      #define D3DX_FILTER_DEFAULT D3DX_DEFAULT

      #define D3DX_RESOURCE_RESIDENCY_RESIDENT S_OK
      #define D3DX_RESOURCE_RESIDENCY_RESIDENT_IN_SHARED_MEMORY S_RESIDENT_IN_SHARED_MEMORY
      #define D3DX_RESOURCE_RESIDENCY_NOT_RESIDENT S_NOT_RESIDENT

      // Redefine D3DS_.* enum items in order to use WORLD, WORLD1...etc.
      #define D3DTS2_VIEW             D3DTS_VIEW
      #define D3DTS2_PROJECTION       D3DTS_PROJECTION
      #define D3DTS2_WORLD            D3DTS_WORLD
      #define D3DTS2_WORLD1           D3DTS_WORLD1
      #define D3DTS2_WORLD2           D3DTS_WORLD2
      #define D3DTS2_WORLD3           D3DTS_WORLD3
      #define D3DTS2_TEXTURE0         D3DTS_TEXTURE0
      #define D3DTS2_TEXTURE1         D3DTS_TEXTURE1
      #define D3DTS2_TEXTURE2         D3DTS_TEXTURE2
      #define D3DTS2_TEXTURE3         D3DTS_TEXTURE3
      #define D3DTS2_TEXTURE4         D3DTS_TEXTURE4
      #define D3DTS2_TEXTURE5         D3DTS_TEXTURE5
      #define D3DTS2_TEXTURE6         D3DTS_TEXTURE6
      #define D3DTS2_TEXTURE7         D3DTS_TEXTURE7

    </post>

  </include>
  
  <naming />

  <context-set id="d3d9-all">
    <context>sharpdx-direct3d9</context>
    <context>sharpdx-direct3d9-ext</context>
    <context>d3d9</context>
    <context>d3d9caps</context>
    <context>d3d9types</context>
    <context>d3dx9</context>
    <context>d3dx9anim</context>
    <context>d3dx9core</context>
    <context>d3dx9effect</context>
    <context>d3dx9mesh</context>
    <context>d3dx9shader</context>
    <context>d3dx9shape</context>
    <context>d3dx9tex</context>
    <context>d3dx9xof</context>
  </context-set>

  <!-- D3D9 extensions -->
  <extension>
    <context id="d3d9-all"/>

    <create-cpp enum="D3DPBLENDCAPS" macro="D3DPBLENDCAPS_.*"/>
    <!-- D3DPBLENDCAPS_ZERO -->
    <!-- D3DPBLENDCAPS_ONE -->
    <!-- D3DPBLENDCAPS_SRCCOLOR -->
    <!-- D3DPBLENDCAPS_INVSRCCOLOR -->
    <!-- D3DPBLENDCAPS_SRCALPHA -->
    <!-- D3DPBLENDCAPS_INVSRCALPHA -->
    <!-- D3DPBLENDCAPS_DESTALPHA -->
    <!-- D3DPBLENDCAPS_INVDESTALPHA -->
    <!-- D3DPBLENDCAPS_DESTCOLOR -->
    <!-- D3DPBLENDCAPS_INVDESTCOLOR -->
    <!-- D3DPBLENDCAPS_SRCALPHASAT -->
    <!-- D3DPBLENDCAPS_BOTHINVSRCALPHA -->
    <!-- D3DPBLENDCAPS_BLENDFACTOR -->

    <create-cpp enum="D3DCAPS" macro="D3DCAPS_.*"/>
    <!-- D3DCAPS_READ_SCANLINE -->

    <create-cpp enum="D3DCAPS2" macro="D3DCAPS2_.*"/>
    <!-- D3DCAPS2_FULLSCREENGAMMA -->
    <!-- D3DCAPS2_CANCALIBRATEGAMMA -->
    <!-- D3DCAPS2_CANMANAGERESOURCE -->
    <!-- D3DCAPS2_DYNAMICTEXTURES -->
    <!-- D3DCAPS2_CANAUTOGENMIPMAP -->

    <create-cpp enum="D3DCAPS3" macro="D3DCAPS3_.*"/>
    <!-- D3DCAPS3_ALPHA_FULLSCREEN_FLIP_OR_DISCARD -->
    <!-- D3DCAPS3_LINEAR_TO_SRGB_PRESENTATION -->
    <!-- D3DCAPS3_COPY_TO_VIDMEM -->
    <!-- D3DCAPS3_COPY_TO_SYSTEMMEM -->

    <create-cpp enum="D3DX_CHANNEL" macro="D3DX_CHANNEL_.*"/>
    <!-- D3DX_CHANNEL_RED -->
    <!-- D3DX_CHANNEL_BLUE -->
    <!-- D3DX_CHANNEL_GREEN -->
    <!-- D3DX_CHANNEL_ALPHA -->
    <!-- D3DX_CHANNEL_LUMINANCE -->

    <create-cpp enum="D3DCLEAR" macro="D3DCLEAR_.*"/>
    <!-- D3DCLEAR_STENCIL -->
    <!-- D3DCLEAR_TARGET -->
    <!-- D3DCLEAR_ZBUFFER -->
    <!-- D3DCLEAR_ALL -->

    <create-cpp enum="D3DCS" macro="D3DCS_.*"/>
    <!-- D3DCS_ALL -->
    <!-- D3DCS_LEFT -->
    <!-- D3DCS_RIGHT -->
    <!-- D3DCS_TOP -->
    <!-- D3DCS_BOTTOM -->
    <!-- D3DCS_FRONT -->
    <!-- D3DCS_BACK -->
    <!-- D3DCS_PLANE0 -->
    <!-- D3DCS_PLANE1 -->
    <!-- D3DCS_PLANE2 -->
    <!-- D3DCS_PLANE3 -->
    <!-- D3DCS_PLANE4 -->
    <!-- D3DCS_PLANE5 -->

    <create-cpp enum="D3DCOLORWRITEENABLE" macro="D3DCOLORWRITEENABLE_.*"/>
    <!-- D3DCOLORWRITEENABLE_ALPHA -->
    <!-- D3DCOLORWRITEENABLE_BLUE -->
    <!-- D3DCOLORWRITEENABLE_GREEN -->
    <!-- D3DCOLORWRITEENABLE_RED -->

    <create-cpp enum="D3DPCMPCAPS" macro="D3DPCMPCAPS_.*"/>
    <!-- D3DPCMPCAPS_NEVER -->
    <!-- D3DPCMPCAPS_LESS -->
    <!-- D3DPCMPCAPS_EQUAL -->
    <!-- D3DPCMPCAPS_LESSEQUAL -->
    <!-- D3DPCMPCAPS_GREATER -->
    <!-- D3DPCMPCAPS_NOTEQUAL -->
    <!-- D3DPCMPCAPS_GREATEREQUAL -->
    <!-- D3DPCMPCAPS_ALWAYS -->

    <create-cpp enum="D3DCREATE" macro="D3DCREATE_.*"/>
    <!-- D3DCREATE_ADAPTERGROUP_DEVICE -->
    <!-- D3DCREATE_DISABLE_DRIVER_MANAGEMENT -->
    <!-- D3DCREATE_DISABLE_DRIVER_MANAGEMENT_EX -->
    <!-- D3DCREATE_DISABLE_PRINTSCREEN -->
    <!-- D3DCREATE_DISABLE_PSGP_THREADING -->
    <!-- D3DCREATE_ENABLE_PRESENTSTATS -->
    <!-- D3DCREATE_FPU_PRESERVE -->
    <!-- D3DCREATE_HARDWARE_VERTEXPROCESSING -->
    <!-- D3DCREATE_MIXED_VERTEXPROCESSING -->
    <!-- D3DCREATE_MULTITHREADED -->
    <!-- D3DCREATE_NOWINDOWCHANGES -->
    <!-- D3DCREATE_PUREDEVICE -->
    <!-- D3DCREATE_SCREENSAVER -->
    <!-- D3DCREATE_SOFTWARE_VERTEXPROCESSING -->

    <create-cpp enum="D3DCURSORCAPS" macro="D3DCURSORCAPS_.*"/>
    <!-- D3DCURSORCAPS_COLOR -->
    <!-- D3DCURSORCAPS_LOWRES -->

    <create-cpp enum="D3DDTCAPS" macro="D3DDTCAPS_.*"/>
    <!-- D3DDTCAPS_UBYTE4 -->
    <!-- D3DDTCAPS_UBYTE4N -->
    <!-- D3DDTCAPS_SHORT2N -->
    <!-- D3DDTCAPS_SHORT4N -->
    <!-- D3DDTCAPS_USHORT2N -->
    <!-- D3DDTCAPS_USHORT4N -->
    <!-- D3DDTCAPS_UDEC3 -->
    <!-- D3DDTCAPS_DEC3N -->
    <!-- D3DDTCAPS_FLOAT16_2 -->
    <!-- D3DDTCAPS_FLOAT16_4 -->

    <create-cpp enum="D3DDEVCAPS" macro="D3DDEVCAPS_.*"/>
    <!-- D3DDEVCAPS_EXECUTESYSTEMMEMORY -->
    <!-- D3DDEVCAPS_EXECUTEVIDEOMEMORY -->
    <!-- D3DDEVCAPS_TLVERTEXSYSTEMMEMORY -->
    <!-- D3DDEVCAPS_TLVERTEXVIDEOMEMORY -->
    <!-- D3DDEVCAPS_TEXTURESYSTEMMEMORY -->
    <!-- D3DDEVCAPS_TEXTUREVIDEOMEMORY -->
    <!-- D3DDEVCAPS_DRAWPRIMTLVERTEX -->
    <!-- D3DDEVCAPS_CANRENDERAFTERFLIP -->
    <!-- D3DDEVCAPS_TEXTURENONLOCALVIDMEM -->
    <!-- D3DDEVCAPS_DRAWPRIMITIVES2 -->
    <!-- D3DDEVCAPS_SEPARATETEXTUREMEMORIES -->
    <!-- D3DDEVCAPS_DRAWPRIMITIVES2EX -->
    <!-- D3DDEVCAPS_HWTRANSFORMANDLIGHT -->
    <!-- D3DDEVCAPS_CANBLTSYSTONONLOCAL -->
    <!-- D3DDEVCAPS_HWRASTERIZATION -->
    <!-- D3DDEVCAPS_PUREDEVICE -->
    <!-- D3DDEVCAPS_QUINTICRTPATCHES -->
    <!-- D3DDEVCAPS_RTPATCHES -->
    <!-- D3DDEVCAPS_RTPATCHHANDLEZERO -->
    <!-- D3DDEVCAPS_NPATCHES -->

    <create-cpp enum="D3DDEVCAPS2" macro="D3DDEVCAPS2_.*"/>
    <!-- D3DDEVCAPS2_STREAMOFFSET -->
    <!-- D3DDEVCAPS2_DMAPNPATCH -->
    <!-- D3DDEVCAPS2_ADAPTIVETESSRTPATCH -->
    <!-- D3DDEVCAPS2_ADAPTIVETESSNPATCH -->
    <!-- D3DDEVCAPS2_CAN_STRETCHRECT_FROM_TEXTURES -->
    <!-- D3DDEVCAPS2_PRESAMPLEDDMAPNPATCH -->
    <!-- D3DDEVCAPS2_VERTEXELEMENTSCANSHARESTREAMOFFSET -->

    <!--<create-cpp enum="" macro="_.*"/>
    --><!-- D3D_OK --><!--
    --><!-- D3DERR_DEVICELOST --><!--
    --><!-- D3DERR_DEVICEHUNG --><!--
    --><!-- D3DERR_DEVICEREMOVED --><!--
    --><!-- D3DERR_OUTOFVIDEOMEMORY --><!--
    --><!-- S_PRESENT_MODE_CHANGED --><!--
    --><!-- S_PRESENT_OCCLUDED -->

    <create-cpp enum="D3DX_FILTER" macro="D3DX_FILTER_.*"/>
    <!-- D3DX_DEFAULT -> D3DX_FILTER_DEFAULT-->
    <!-- D3DX_FILTER_NONE -->
    <!-- D3DX_FILTER_POINT -->
    <!-- D3DX_FILTER_LINEAR -->
    <!-- D3DX_FILTER_TRIANGLE -->
    <!-- D3DX_FILTER_BOX -->
    <!-- D3DX_FILTER_MIRROR_U -->
    <!-- D3DX_FILTER_MIRROR_V -->
    <!-- D3DX_FILTER_MIRROR_W -->
    <!-- D3DX_FILTER_MIRROR -->
    <!-- D3DX_FILTER_DITHER -->
    <!-- D3DX_FILTER_SRGB -->
    <!-- D3DX_FILTER_SRGB_IN -->
    <!-- D3DX_FILTER_SRGB_OUT -->

    <create-cpp enum="D3DPTFILTERCAPS" macro="D3DPTFILTERCAPS_.*"/>
    <!-- D3DPTFILTERCAPS_CONVOLUTIONMONO -->
    <!-- D3DPTFILTERCAPS_MINFPOINT -->
    <!-- D3DPTFILTERCAPS_MINFLINEAR -->
    <!-- D3DPTFILTERCAPS_MINFANISOTROPIC -->
    <!-- D3DPTFILTERCAPS_MINFPYRAMIDALQUAD -->
    <!-- D3DPTFILTERCAPS_MINFGAUSSIANQUAD -->
    <!-- D3DPTFILTERCAPS_MIPFPOINT -->
    <!-- D3DPTFILTERCAPS_MIPFLINEAR -->
    <!-- D3DPTFILTERCAPS_MAGFPOINT -->
    <!-- D3DPTFILTERCAPS_MAGFLINEAR -->
    <!-- D3DPTFILTERCAPS_MAGFANISOTROPIC -->
    <!-- D3DPTFILTERCAPS_MAGFPYRAMIDALQUAD -->
    <!-- D3DPTFILTERCAPS_MAGFGAUSSIANQUAD -->

    <create-cpp enum="D3DXFX" macro="D3DXFX_.*"/>
    <!-- D3DXFX_DONOTSAVESTATE -->
    <!-- D3DXFX_DONOTSAVESHADERSTATE -->
    <!-- D3DXFX_DONOTSAVESAMPLERSTATE -->

    <create-cpp enum="D3DISSUE" macro="D3DISSUE_.*"/>
    <!-- D3DISSUE_BEGIN -->
    <!-- D3DISSUE_END -->

    <create-cpp enum="D3DLINECAPS" macro="D3DLINECAPS_.*"/>
    <!-- D3DLINECAPS_TEXTURE -->
    <!-- D3DLINECAPS_ZTEST -->
    <!-- D3DLINECAPS_BLEND -->
    <!-- D3DLINECAPS_ALPHACMP -->
    <!-- D3DLINECAPS_FOG -->
    <!-- D3DLINECAPS_ANTIALIAS -->

    <create-cpp enum="D3DLOCK" macro="D3DLOCK_.*"/>
    <!-- D3DLOCK_DISCARD -->
    <!-- D3DLOCK_DONOTWAIT -->
    <!-- D3DLOCK_NO_DIRTY_UPDATE -->
    <!-- D3DLOCK_NOOVERWRITE -->
    <!-- D3DLOCK_NOSYSLOCK -->
    <!-- D3DLOCK_READONLY -->
    <!-- D3DLOCK_DONOTCOPYDATA -->

    <create-cpp enum="D3DX_NORMALMAP" macro="D3DX_NORMALMAP_.*"/>
    <!-- D3DX_NORMALMAP_MIRROR_U -->
    <!-- D3DX_NORMALMAP_MIRROR_V -->
    <!-- D3DX_NORMALMAP_MIRROR -->
    <!-- D3DX_NORMALMAP_INVERTSIGN -->
    <!-- D3DX_NORMALMAP_COMPUTE_OCCLUSION -->

    <create-cpp enum="D3DX_PARAMETER" macro="D3DX_PARAMETER_.*"/>
    <!-- D3DX_PARAMETER_SHARED -->
    <!-- D3DX_PARAMETER_LITERAL -->
    <!-- D3DX_PARAMETER_ANNOTATION -->

    <create-cpp enum="D3DPS20CAPS" macro="D3DPS20CAPS_.*"/>
    <!-- D3DPS20CAPS_ARBITRARYSWIZZLE -->
    <!-- D3DPS20CAPS_GRADIENTINSTRUCTIONS -->
    <!-- D3DPS20CAPS_PREDICATION -->
    <!-- D3DPS20CAPS_NODEPENDENTREADLIMIT -->
    <!-- D3DPS20CAPS_NOTEXINSTRUCTIONLIMIT -->

    <create-cpp enum="D3DPRESENT" macro="D3DPRESENT_[^I].*"/>
    <!-- D3DPRESENT_DONOTFLIP -->
    <!-- D3DPRESENT_DONOTWAIT -->
    <!-- D3DPRESENT_FLIPRESTART -->
    <!-- D3DPRESENT_VIDEO_RESTRICT_TO_MONITOR -->
    <!-- D3DPRESENT_LINEAR_CONTENT -->
    <!-- D3DPRESENT_FORCEIMMEDIATE -->
    <!-- D3DPRESENT_UPDATEOVERLAYONLY -->
    <!-- D3DPRESENT_HIDEOVERLAY -->
    <!-- D3DPRESENT_UPDATECOLORKEY -->

    <create-cpp enum="D3DPRESENTFLAG" macro="D3DPRESENTFLAG_.*"/>
    <!-- D3DPRESENTFLAG_DEVICECLIP -->
    <!-- D3DPRESENTFLAG_DISCARD_DEPTHSTENCIL -->
    <!-- D3DPRESENTFLAG_LOCKABLE_BACKBUFFER -->
    <!-- D3DPRESENTFLAG_NOAUTOROTATE -->
    <!-- D3DPRESENTFLAG_UNPRUNEDMODE -->
    <!-- D3DPRESENTFLAG_VIDEO -->
    <!-- D3DPRESENTFLAG_OVERLAY_LIMITEDRGB -->
    <!-- D3DPRESENTFLAG_OVERLAY_YC -->
    <!-- D3DPRESENTFLAG_OVERLAY_YC -->
    <!-- D3DPRESENTFLAG_RESTRICTED_CONTENT -->
    <!-- D3DPRESENTFLAG_RESTRICT_SHARED_RESOURCE_DRIVER -->

    <create-cpp enum="D3DPRESENT_INTERVAL" macro="D3DPRESENT_INTERVAL_.*"/>
    <!-- D3DPRESENT_INTERVAL_DEFAULT -->
    <!-- D3DPRESENT_INTERVAL_IMMEDIATE -->
    <!-- D3DPRESENT_INTERVAL_ONE -->
    <!-- D3DPRESENT_INTERVAL_TWO -->
    <!-- D3DPRESENT_INTERVAL_THREE -->
    <!-- D3DPRESENT_INTERVAL_FOUR -->

    <create-cpp enum="D3DPMISCCAPS" macro="D3DPMISCCAPS_.*"/>
    <!-- D3DPMISCCAPS_MASKZ -->
    <!-- D3DPMISCCAPS_CULLNONE -->
    <!-- D3DPMISCCAPS_CULLCW -->
    <!-- D3DPMISCCAPS_CULLCCW -->
    <!-- D3DPMISCCAPS_COLORWRITEENABLE -->
    <!-- D3DPMISCCAPS_CLIPPLANESCALEDPOINTS -->
    <!-- D3DPMISCCAPS_CLIPTLVERTS -->
    <!-- D3DPMISCCAPS_TSSARGTEMP -->
    <!-- D3DPMISCCAPS_BLENDOP -->
    <!-- D3DPMISCCAPS_NULLREFERENCE -->
    <!-- D3DPMISCCAPS_INDEPENDENTWRITEMASKS -->
    <!-- D3DPMISCCAPS_PERSTAGECONSTANT -->
    <!-- D3DPMISCCAPS_POSTBLENDSRGBCONVERT -->
    <!-- D3DPMISCCAPS_FOGANDSPECULARALPHA -->
    <!-- D3DPMISCCAPS_SEPARATEALPHABLEND -->
    <!-- D3DPMISCCAPS_MRTINDEPENDENTBITDEPTHS -->
    <!-- D3DPMISCCAPS_MRTPOSTPIXELSHADERBLENDING -->
    <!-- D3DPMISCCAPS_FOGVERTEXCLAMPED -->

    <create-cpp enum="D3DPRASTERCAPS" macro="D3DPRASTERCAPS_.*"/>
    <!-- D3DPRASTERCAPS_DITHER -->
    <!-- D3DPRASTERCAPS_ZTEST -->
    <!-- D3DPRASTERCAPS_FOGVERTEX -->
    <!-- D3DPRASTERCAPS_FOGTABLE -->
    <!-- D3DPRASTERCAPS_MIPMAPLODBIAS -->
    <!-- D3DPRASTERCAPS_ZBUFFERLESSHSR -->
    <!-- D3DPRASTERCAPS_FOGRANGE -->
    <!-- D3DPRASTERCAPS_ANISOTROPY -->
    <!-- D3DPRASTERCAPS_WBUFFER -->
    <!-- D3DPRASTERCAPS_WFOG -->
    <!-- D3DPRASTERCAPS_ZFOG -->
    <!-- D3DPRASTERCAPS_COLORPERSPECTIVE -->
    <!-- D3DPRASTERCAPS_SCISSORTEST -->
    <!-- D3DPRASTERCAPS_SLOPESCALEDEPTHBIAS -->
    <!-- D3DPRASTERCAPS_DEPTHBIAS -->
    <!-- D3DPRASTERCAPS_MULTISAMPLE_TOGGLE -->

    <!--<create-cpp enum="" macro="_.*"/>
    --><!-- S_OK --><!--
    --><!-- S_RESIDENT_IN_SHARED_MEMORY --><!--
    --><!-- S_NOT_RESIDENT -->

    <create-cpp enum="D3DPSHADECAPS" macro="D3DPSHADECAPS_.*"/>
    <!-- D3DPSHADECAPS_COLORGOURAUDRGB -->
    <!-- D3DPSHADECAPS_SPECULARGOURAUDRGB -->
    <!-- D3DPSHADECAPS_ALPHAGOURAUDBLEND -->
    <!-- D3DPSHADECAPS_FOGGOURAUD -->

    <create-cpp enum="D3DXSHADER" macro="D3DXSHADER_.*"/>
    <!-- D3DXSHADER_PACKMATRIX_COLUMNMAJOR -->
    <!-- D3DXSHADER_PACKMATRIX_ROWMAJOR -->
    <!-- D3DXSHADER_AVOID_FLOW_CONTROL -->
    <!-- D3DXSHADER_DEBUG -->
    <!-- D3DXSHADER_ENABLE_BACKWARDS_COMPATIBILITY -->
    <!-- D3DXSHADER_FORCE_PS_SOFTWARE_NOOPT -->
    <!-- D3DXSHADER_FORCE_VS_SOFTWARE_NOOPT -->
    <!-- D3DXSHADER_IEEE_STRICTNESS -->
    <!-- D3DXSHADER_NO_PRESHADER -->
    <!-- D3DXSHADER_OPTIMIZATION_LEVEL0 -->
    <!-- D3DXSHADER_OPTIMIZATION_LEVEL1 -->
    <!-- D3DXSHADER_OPTIMIZATION_LEVEL2 -->
    <!-- D3DXSHADER_OPTIMIZATION_LEVEL3 -->
    <!-- D3DXSHADER_PARTIALPRECISION -->
    <!-- D3DXSHADER_PREFER_FLOW_CONTROL -->
    <!-- D3DXSHADER_SKIPVALIDATION -->
    <!-- D3DXSHADER_SKIPOPTIMIZATION -->
    <!-- D3DXSHADER_USE_LEGACY_D3DX9_31_DLL -->

    <create-cpp enum="D3DXSPRITE" macro="D3DXSPRITE_.*"/>
    <!-- D3DXSPRITE_DONOTSAVESTATE -->
    <!-- D3DXSPRITE_DONOTMODIFY_RENDERSTATE -->
    <!-- D3DXSPRITE_OBJECTSPACE -->
    <!-- D3DXSPRITE_BILLBOARD -->
    <!-- D3DXSPRITE_ALPHABLEND -->
    <!-- D3DXSPRITE_SORT_TEXTURE -->
    <!-- D3DXSPRITE_SORT_DEPTH_FRONTTOBACK -->
    <!-- D3DXSPRITE_SORT_DEPTH_BACKTOFRONT -->
    <!-- D3DXSPRITE_DO_NOT_ADDREF_TEXTURE -->

    <create-cpp enum="D3DSTENCILCAPS" macro="D3DSTENCILCAPS_.*"/>
    <!-- D3DSTENCILCAPS_KEEP -->
    <!-- D3DSTENCILCAPS_ZERO -->
    <!-- D3DSTENCILCAPS_REPLACE -->
    <!-- D3DSTENCILCAPS_INCRSAT -->
    <!-- D3DSTENCILCAPS_DECRSAT -->
    <!-- D3DSTENCILCAPS_INVERT -->
    <!-- D3DSTENCILCAPS_INCR -->
    <!-- D3DSTENCILCAPS_DECR -->
    <!-- D3DSTENCILCAPS_TWOSIDED -->

    <create-cpp enum="D3DSTREAMSOURCE" macro="D3DSTREAMSOURCE_.*"/>
    <!-- D3DSTREAMSOURCE_INDEXEDDATA -->
    <!-- D3DSTREAMSOURCE_INSTANCEDATA -->

    <create-cpp enum="D3DPTADDRESSCAPS" macro="D3DPTADDRESSCAPS_.*"/>
    <!-- D3DPTADDRESSCAPS_WRAP -->
    <!-- D3DPTADDRESSCAPS_MIRROR -->
    <!-- D3DPTADDRESSCAPS_CLAMP -->
    <!-- D3DPTADDRESSCAPS_BORDER -->
    <!-- D3DPTADDRESSCAPS_INDEPENDENTUV -->
    <!-- D3DPTADDRESSCAPS_MIRRORONCE -->

    <create-cpp enum="D3DTA" macro="D3DTA_.*"/>
    <!-- D3DTA_SELECTMASK -->
    <!-- D3DTA_DIFFUSE -->
    <!-- D3DTA_CURRENT -->
    <!-- D3DTA_TEXTURE -->
    <!-- D3DTA_TFACTOR -->
    <!-- D3DTA_SPECULAR -->
    <!-- D3DTA_TEMP -->
    <!-- D3DTA_CONSTANT -->
    <!-- D3DTA_COMPLEMENT -->
    <!-- D3DTA_ALPHAREPLICATE -->

    <create-cpp enum="D3DPTEXTURECAPS" macro="D3DPTEXTURECAPS_.*"/>
    <!-- D3DPTEXTURECAPS_PERSPECTIVE -->
    <!-- D3DPTEXTURECAPS_POW2 -->
    <!-- D3DPTEXTURECAPS_ALPHA -->
    <!-- D3DPTEXTURECAPS_SQUAREONLY -->
    <!-- D3DPTEXTURECAPS_TEXREPEATNOTSCALEDBYSIZE -->
    <!-- D3DPTEXTURECAPS_ALPHAPALETTE -->
    <!-- D3DPTEXTURECAPS_NONPOW2CONDITIONAL -->
    <!-- D3DPTEXTURECAPS_PROJECTED -->
    <!-- D3DPTEXTURECAPS_CUBEMAP -->
    <!-- D3DPTEXTURECAPS_VOLUMEMAP -->
    <!-- D3DPTEXTURECAPS_MIPMAP -->
    <!-- D3DPTEXTURECAPS_MIPVOLUMEMAP -->
    <!-- D3DPTEXTURECAPS_MIPCUBEMAP -->
    <!-- D3DPTEXTURECAPS_CUBEMAP_POW2 -->
    <!-- D3DPTEXTURECAPS_VOLUMEMAP_POW2 -->
    <!-- D3DPTEXTURECAPS_NOPROJECTEDBUMPENV -->

    <create-cpp enum="D3DTSS_TCI" macro="D3DTSS_TCI_.*"/>
    <!-- D3DTSS_TCI_PASSTHRU -->
    <!-- D3DTSS_TCI_CAMERASPACENORMAL -->
    <!-- D3DTSS_TCI_CAMERASPACEPOSITION -->
    <!-- D3DTSS_TCI_CAMERASPACEREFLECTIONVECTOR -->
    <!-- D3DTSS_TCI_SPHEREMAP -->

    <create-cpp enum="D3DTEXOPCAPS" macro="D3DTEXOPCAPS_.*"/>
    <!-- D3DTEXOPCAPS_DISABLE -->
    <!-- D3DTEXOPCAPS_SELECTARG1 -->
    <!-- D3DTEXOPCAPS_SELECTARG2 -->
    <!-- D3DTEXOPCAPS_MODULATE -->
    <!-- D3DTEXOPCAPS_MODULATE2X -->
    <!-- D3DTEXOPCAPS_MODULATE4X -->
    <!-- D3DTEXOPCAPS_ADD -->
    <!-- D3DTEXOPCAPS_ADDSIGNED -->
    <!-- D3DTEXOPCAPS_ADDSIGNED2X -->
    <!-- D3DTEXOPCAPS_SUBTRACT -->
    <!-- D3DTEXOPCAPS_ADDSMOOTH -->
    <!-- D3DTEXOPCAPS_BLENDDIFFUSEALPHA -->
    <!-- D3DTEXOPCAPS_BLENDTEXTUREALPHA -->
    <!-- D3DTEXOPCAPS_BLENDFACTORALPHA -->
    <!-- D3DTEXOPCAPS_BLENDTEXTUREALPHAPM -->
    <!-- D3DTEXOPCAPS_BLENDCURRENTALPHA -->
    <!-- D3DTEXOPCAPS_PREMODULATE -->
    <!-- D3DTEXOPCAPS_MODULATEALPHA_ADDCOLOR -->
    <!-- D3DTEXOPCAPS_MODULATECOLOR_ADDALPHA -->
    <!-- D3DTEXOPCAPS_MODULATEINVALPHA_ADDCOLOR -->
    <!-- D3DTEXOPCAPS_MODULATEINVCOLOR_ADDALPHA -->
    <!-- D3DTEXOPCAPS_BUMPENVMAP -->
    <!-- D3DTEXOPCAPS_BUMPENVMAPLUMINANCE -->
    <!-- D3DTEXOPCAPS_DOTPRODUCT3 -->
    <!-- D3DTEXOPCAPS_MULTIPLYADD -->
    <!-- D3DTEXOPCAPS_LERP -->

    <create-cpp enum="D3DWRAPCOORD" macro="D3DWRAPCOORD_.*"/>
    <!-- D3DWRAPCOORD_0 -->
    <!-- D3DWRAPCOORD_1 -->
    <!-- D3DWRAPCOORD_2 -->
    <!-- D3DWRAPCOORD_3 -->

    <create-cpp enum="D3DTRANSFORMSTATETYPE2" macro="D3DTS2_.*"/>
    <!-- D3DTS2_VIEW -->
    <!-- D3DTS2_PROJECTION -->
    <!-- D3DTS2_WORLD -->
    <!-- D3DTS2_WORLD1 -->
    <!-- D3DTS2_WORLD2 -->
    <!-- D3DTS2_WORLD3 -->
    <!-- D3DTS2_TEXTURE0 -->
    <!-- D3DTS2_TEXTURE1 -->
    <!-- D3DTS2_TEXTURE2 -->
    <!-- D3DTS2_TEXTURE3 -->
    <!-- D3DTS2_TEXTURE4 -->
    <!-- D3DTS2_TEXTURE5 -->
    <!-- D3DTS2_TEXTURE6 -->
    <!-- D3DTS2_TEXTURE7 -->

    <create-cpp enum="D3DUSAGE" macro="D3DUSAGE_.*"/>
    <!-- D3DUSAGE_AUTOGENMIPMAP -->
    <!-- D3DUSAGE_DEPTHSTENCIL -->
    <!-- D3DUSAGE_DMAP -->
    <!-- D3DUSAGE_DONOTCLIP -->
    <!-- D3DUSAGE_DYNAMIC -->
    <!-- D3DUSAGE_NONSECURE -->
    <!-- D3DUSAGE_NPATCHES -->
    <!-- D3DUSAGE_POINTS -->
    <!-- D3DUSAGE_RENDERTARGET -->
    <!-- D3DUSAGE_RTPATCHES -->
    <!-- D3DUSAGE_WRITEONLY -->
    <!-- D3DUSAGE_SOFTWAREPROCESSING -->
    <!-- D3DUSAGE_TEXTAPI -->
    <!-- D3DUSAGE_QUERY_LEGACYBUMPMAP -->
    <!-- D3DUSAGE_QUERY_SRGBREAD -->
    <!-- D3DUSAGE_QUERY_FILTER -->
    <!-- D3DUSAGE_QUERY_SRGBWRITE -->
    <!-- D3DUSAGE_QUERY_POSTPIXELSHADER_BLENDING -->
    <!-- D3DUSAGE_QUERY_VERTEXTEXTURE -->
    <!-- D3DUSAGE_QUERY_WRAPANDMIP -->

    <create-cpp enum="D3DFVF" macro="D3DFVF_.*"/>
    <!-- D3DFVF_NORMAL -->
    <!-- D3DFVF_PSIZE -->
    <!-- D3DFVF_DIFFUSE -->
    <!-- D3DFVF_SPECULAR -->
    <!-- D3DFVF_XYZ -->
    <!-- D3DFVF_XYZRHW -->
    <!-- D3DFVF_XYZB1 -->
    <!-- D3DFVF_XYZB2 -->
    <!-- D3DFVF_XYZB3 -->
    <!-- D3DFVF_XYZB4 -->
    <!-- D3DFVF_XYZB5 -->
    <!-- D3DFVF_XYZW -->
    <!-- D3DFVF_TEX0 -->
    <!-- D3DFVF_TEX1 -->
    <!-- D3DFVF_TEX2 -->
    <!-- D3DFVF_TEX3 -->
    <!-- D3DFVF_TEX4 -->
    <!-- D3DFVF_TEX5 -->
    <!-- D3DFVF_TEX6 -->
    <!-- D3DFVF_TEX7 -->
    <!-- D3DFVF_TEX8 -->
    <!-- D3DFVF_POSITION_MASK -->
    <!-- D3DFVF_TEXCOUNT_MASK -->
    <!-- D3DFVF_TEXCOUNT_SHIFT -->
    <!-- D3DFVF_LASTBETA_UBYTE4 -->
    <!-- D3DFVF_LASTBETA_D3DCOLOR -->

    <create-cpp enum="D3DFVFCAPS" macro="D3DFVFCAPS_.*"/>
    <!-- D3DFVFCAPS_TEXCOORDCOUNTMASK -->
    <!-- D3DFVFCAPS_DONOTSTRIPELEMENTS -->
    <!-- D3DFVFCAPS_PSIZE -->

    <create-cpp enum="D3DVTXPCAPS" macro="D3DVTXPCAPS_.*"/>
    <!-- D3DVTXPCAPS_TEXGEN -->
    <!-- D3DVTXPCAPS_MATERIALSOURCE7 -->
    <!-- D3DVTXPCAPS_DIRECTIONALLIGHTS -->
    <!-- D3DVTXPCAPS_POSITIONALLIGHTS -->
    <!-- D3DVTXPCAPS_LOCALVIEWER -->
    <!-- D3DVTXPCAPS_TWEENING -->
    <!-- D3DVTXPCAPS_TEXGEN_SPHEREMAP -->
    <!-- D3DVTXPCAPS_NO_TEXGEN_NONLOCALVIEWER -->

    <create-cpp enum="D3DVS20CAPS" macro="D3DVS20CAPS_.*"/>
    <!-- D3DVS20CAPS_PREDICATION -->

    <create-cpp enum="D3DVERTEXTEXTURESAMPLER" macro="D3DVERTEXTEXTURESAMPLER.*"/>
    <!-- D3DVERTEXTEXTURESAMPLER0 -->
    <!-- D3DVERTEXTEXTURESAMPLER1 -->
    <!-- D3DVERTEXTEXTURESAMPLER2 -->
    <!-- D3DVERTEXTEXTURESAMPLER3 -->
    <!-- D3DDMAPSAMPLER => D3DVERTEXTEXTURESAMPLERMAPSAMPLER -->
    
    <create-cpp enum="D3DXF_FILEFORMAT2" macro="D3DXF_FILEFORMAT_.*"/>
    <!-- D3DXF_FILEFORMAT_BINARY -->
    <!-- D3DXF_FILEFORMAT_TEXT -->
    <!-- D3DXF_FILEFORMAT_COMPRESSED -->

    <create-cpp enum="D3DX_RESOURCE_RESIDENCY" macro="D3DX_RESOURCE_RESIDENCY_.*"/>
    <!--D3DX_RESOURCE_RESIDENCY_RESIDENT -> S_OK-->
    <!--D3DX_RESOURCE_RESIDENCY_RESIDENT_IN_SHARED_MEMORY -> S_RESIDENT_IN_SHARED_MEMORY -->
    <!--D3DX_RESOURCE_RESIDENCY_NOT_RESIDENT -> S_NOT_RESIDENT -->

    <define struct="SharpDX.Direct3D9.PaletteEntry" sizeof="4" />

    <const from-macro="D3D_SDK_VERSION" class="SharpDX.Direct3D9.D3D9" type="int" name="SdkVersion" />
    <const from-macro="D3DX_VERSION" class="SharpDX.Direct3D9.D3DX9" type="int" name="Version" />
    <const from-macro="D3DX_SDK_VERSION" class="SharpDX.Direct3D9.D3DX9" type="int" name="SdkVersion" />

    <const from-macro="D3DVS20_MAX_DYNAMICFLOWCONTROLDEPTH" type="int" name="MaxDynamicFlowControlDepth" class="SharpDX.Direct3D9.VertexShader" />
    <const from-macro="D3DVS20_MIN_DYNAMICFLOWCONTROLDEPTH" type="int" name="MinDynamicFlowControlDepth" class="SharpDX.Direct3D9.VertexShader" />
    <const from-macro="D3DVS20_MAX_NUMTEMPS" type="int" name="MaxTemps" class="SharpDX.Direct3D9.VertexShader" />
    <const from-macro="D3DVS20_MIN_NUMTEMPS" type="int" name="MinTemps" class="SharpDX.Direct3D9.VertexShader" />
    <const from-macro="D3DVS20_MAX_STATICFLOWCONTROLDEPTH" type="int" name="MaxStaticFlowControlDepth" class="SharpDX.Direct3D9.VertexShader" />
    <const from-macro="D3DVS20_MIN_STATICFLOWCONTROLDEPTH" type="int" name="MinStaticFlowControlDepth" class="SharpDX.Direct3D9.VertexShader" />
    
    <const from-macro="D3DPS20_MAX_DYNAMICFLOWCONTROLDEPTH" type="int" name="MaxDynamicFlowControlDepth" class="SharpDX.Direct3D9.PixelShader" />
    <const from-macro="D3DPS20_MIN_DYNAMICFLOWCONTROLDEPTH" type="int" name="MinDynamicFlowControlDepth" class="SharpDX.Direct3D9.PixelShader" />
    <const from-macro="D3DPS20_MAX_NUMTEMPS" type="int" name="MaxTemps" class="SharpDX.Direct3D9.PixelShader" />
    <const from-macro="D3DPS20_MIN_NUMTEMPS" type="int" name="MinTemps" class="SharpDX.Direct3D9.PixelShader" />
    <const from-macro="D3DPS20_MAX_STATICFLOWCONTROLDEPTH" type="int" name="MaxStaticFlowControlDepth" class="SharpDX.Direct3D9.PixelShader" />
    <const from-macro="D3DPS20_MIN_STATICFLOWCONTROLDEPTH" type="int" name="MinStaticFlowControlDepth" class="SharpDX.Direct3D9.PixelShader" />
    <const from-macro="D3DPS20_MAX_NUMINSTRUCTIONSLOTS" type="int" name="MaxInstructionSlots" class="SharpDX.Direct3D9.PixelShader" />
    <const from-macro="D3DPS20_MIN_NUMINSTRUCTIONSLOTS" type="int" name="MinInstructionSlots" class="SharpDX.Direct3D9.PixelShader" />

    <create class="ResultCode" visibility="public"/>
    <const from-macro="D3DXERR_CANNOTATTRSORT" type="SharpDX.ResultDescriptor" cpp-type="int" name="CannotAttributeSort" class="SharpDX.Direct3D9.ResultCode" visibility="public static readonly" >new SharpDX.ResultDescriptor($1, "$3", "$0", "$2")</const>
    <const from-macro="D3DXERR_CANNOTMODIFYINDEXBUFFER" type="SharpDX.ResultDescriptor" cpp-type="int" name="CannotModifyIndexBuffer" class="SharpDX.Direct3D9.ResultCode" visibility="public static readonly" >new SharpDX.ResultDescriptor($1, "$3", "$0", "$2")</const>
    <const from-macro="D3DXERR_CANNOTREMOVELASTITEM" type="SharpDX.ResultDescriptor" cpp-type="int" name="CannotRemoveLastItem" class="SharpDX.Direct3D9.ResultCode" visibility="public static readonly" >new SharpDX.ResultDescriptor($1, "$3", "$0", "$2")</const>
    <const from-macro="D3DERR_CONFLICTINGRENDERSTATE" type="SharpDX.ResultDescriptor" cpp-type="int" name="ConflictingRenderState" class="SharpDX.Direct3D9.ResultCode" visibility="public static readonly" >new SharpDX.ResultDescriptor($1, "$3", "$0", "$2")</const>
    <const from-macro="D3DERR_CONFLICTINGTEXTUREFILTER" type="SharpDX.ResultDescriptor" cpp-type="int" name="ConflictingTextureFilter" class="SharpDX.Direct3D9.ResultCode" visibility="public static readonly" >new SharpDX.ResultDescriptor($1, "$3", "$0", "$2")</const>
    <const from-macro="D3DERR_CONFLICTINGTEXTUREPALETTE" type="SharpDX.ResultDescriptor" cpp-type="int" name="ConflictingTexturePalette" class="SharpDX.Direct3D9.ResultCode" visibility="public static readonly" >new SharpDX.ResultDescriptor($1, "$3", "$0", "$2")</const>
    <const from-macro="D3DERR_DEVICEHUNG" type="SharpDX.ResultDescriptor" cpp-type="int" name="DeviceHung" class="SharpDX.Direct3D9.ResultCode" visibility="public static readonly" >new SharpDX.ResultDescriptor($1, "$3", "$0", "$2")</const>
    <const from-macro="D3DERR_DEVICELOST" type="SharpDX.ResultDescriptor" cpp-type="int" name="DeviceLost" class="SharpDX.Direct3D9.ResultCode" visibility="public static readonly" >new SharpDX.ResultDescriptor($1, "$3", "$0", "$2")</const>
    <const from-macro="D3DERR_DEVICENOTRESET" type="SharpDX.ResultDescriptor" cpp-type="int" name="DeviceNotReset" class="SharpDX.Direct3D9.ResultCode" visibility="public static readonly" >new SharpDX.ResultDescriptor($1, "$3", "$0", "$2")</const>
    <const from-macro="D3DERR_DEVICEREMOVED" type="SharpDX.ResultDescriptor" cpp-type="int" name="DeviceRemoved" class="SharpDX.Direct3D9.ResultCode" visibility="public static readonly" >new SharpDX.ResultDescriptor($1, "$3", "$0", "$2")</const>
    <const from-macro="D3DERR_DRIVERINTERNALERROR" type="SharpDX.ResultDescriptor" cpp-type="int" name="DriverInternalError" class="SharpDX.Direct3D9.ResultCode" visibility="public static readonly" >new SharpDX.ResultDescriptor($1, "$3", "$0", "$2")</const>
    <const from-macro="D3DXERR_DUPLICATENAMEDFRAGMENT" type="SharpDX.ResultDescriptor" cpp-type="int" name="DuplicateNamedFragment" class="SharpDX.Direct3D9.ResultCode" visibility="public static readonly" >new SharpDX.ResultDescriptor($1, "$3", "$0", "$2")</const>
    <const from-macro="D3DERR_INVALIDCALL" type="SharpDX.ResultDescriptor" cpp-type="int" name="InvalidCall" class="SharpDX.Direct3D9.ResultCode" visibility="public static readonly" >new SharpDX.ResultDescriptor($1, "$3", "$0", "$2")</const>
    <const from-macro="D3DXERR_INVALIDDATA" type="SharpDX.ResultDescriptor" cpp-type="int" name="InvalidData" class="SharpDX.Direct3D9.ResultCode" visibility="public static readonly" >new SharpDX.ResultDescriptor($1, "$3", "$0", "$2")</const>
    <const from-macro="D3DERR_INVALIDDEVICE" type="SharpDX.ResultDescriptor" cpp-type="int" name="InvalidDevice" class="SharpDX.Direct3D9.ResultCode" visibility="public static readonly" >new SharpDX.ResultDescriptor($1, "$3", "$0", "$2")</const>
    <const from-macro="D3DXERR_INVALIDMESH" type="SharpDX.ResultDescriptor" cpp-type="int" name="InvalidMesh" class="SharpDX.Direct3D9.ResultCode" visibility="public static readonly" >new SharpDX.ResultDescriptor($1, "$3", "$0", "$2")</const>
    <const from-macro="D3DXERR_LOADEDMESHASNODATA" type="SharpDX.ResultDescriptor" cpp-type="int" name="LoadedMeshHasNoData" class="SharpDX.Direct3D9.ResultCode" visibility="public static readonly" >new SharpDX.ResultDescriptor($1, "$3", "$0", "$2")</const>
    <const from-macro="D3DERR_MOREDATA" type="SharpDX.ResultDescriptor" cpp-type="int" name="MoreData" class="SharpDX.Direct3D9.ResultCode" visibility="public static readonly" >new SharpDX.ResultDescriptor($1, "$3", "$0", "$2")</const>
    <const from-macro="D3DOK_NOAUTOGEN" type="SharpDX.ResultDescriptor" cpp-type="int" name="NoAutomaticGeneration" class="SharpDX.Direct3D9.ResultCode" visibility="public static readonly" >new SharpDX.ResultDescriptor($1, "$3", "$0", "$2")</const>
    <const from-macro="D3DERR_NOTAVAILABLE" type="SharpDX.ResultDescriptor" cpp-type="int" name="NotAvailable" class="SharpDX.Direct3D9.ResultCode" visibility="public static readonly" >new SharpDX.ResultDescriptor($1, "$3", "$0", "$2")</const>
    <const from-macro="D3DERR_NOTFOUND" type="SharpDX.ResultDescriptor" cpp-type="int" name="NotFound" class="SharpDX.Direct3D9.ResultCode" visibility="public static readonly" >new SharpDX.ResultDescriptor($1, "$3", "$0", "$2")</const>
    <const from-macro="D3DERR_OUTOFVIDEOMEMORY" type="SharpDX.ResultDescriptor" cpp-type="int" name="OutOfVideoMemory" class="SharpDX.Direct3D9.ResultCode" visibility="public static readonly" >new SharpDX.ResultDescriptor($1, "$3", "$0", "$2")</const>
    <const from-macro="S_PRESENT_MODE_CHANGED" type="SharpDX.ResultDescriptor" cpp-type="int" name="PresentModeChanged" class="SharpDX.Direct3D9.ResultCode" visibility="public static readonly" >new SharpDX.ResultDescriptor($1, "$3", "$0", "$2")</const>
    <const from-macro="S_PRESENT_OCCLUDED" type="SharpDX.ResultDescriptor" cpp-type="int" name="PresentOccluded" class="SharpDX.Direct3D9.ResultCode" visibility="public static readonly" >new SharpDX.ResultDescriptor($1, "$3", "$0", "$2")</const>
    <const from-macro="S_RESIDENT_IN_SHARED_MEMORY" type="SharpDX.ResultDescriptor" cpp-type="int" name="ResidentInSharedMemory" class="SharpDX.Direct3D9.ResultCode" visibility="public static readonly" >new SharpDX.ResultDescriptor($1, "$3", "$0", "$2")</const>
    <const from-macro="D3DXERR_SKINNINGNOTSUPPORTED" type="SharpDX.ResultDescriptor" cpp-type="int" name="SkinningNotSupported" class="SharpDX.Direct3D9.ResultCode" visibility="public static readonly" >new SharpDX.ResultDescriptor($1, "$3", "$0", "$2")</const>
    <const from-macro="D3D_OK" type="SharpDX.ResultDescriptor" cpp-type="int" name="Success" class="SharpDX.Direct3D9.ResultCode" visibility="public static readonly" >new SharpDX.ResultDescriptor($1, "$3", "$0", "$2")</const>
    <const from-macro="D3DXERR_TOOMANYINFLUENCES" type="SharpDX.ResultDescriptor" cpp-type="int" name="TooManyInfluences" class="SharpDX.Direct3D9.ResultCode" visibility="public static readonly" >new SharpDX.ResultDescriptor($1, "$3", "$0", "$2")</const>
    <const from-macro="D3DERR_TOOMANYOPERATIONS" type="SharpDX.ResultDescriptor" cpp-type="int" name="TooManyOperations" class="SharpDX.Direct3D9.ResultCode" visibility="public static readonly" >new SharpDX.ResultDescriptor($1, "$3", "$0", "$2")</const>
    <const from-macro="D3DERR_UNSUPPORTEDALPHAARG" type="SharpDX.ResultDescriptor" cpp-type="int" name="UnsupportedAlphaArgument" class="SharpDX.Direct3D9.ResultCode" visibility="public static readonly" >new SharpDX.ResultDescriptor($1, "$3", "$0", "$2")</const>
    <const from-macro="D3DERR_UNSUPPORTEDALPHAOPERATION" type="SharpDX.ResultDescriptor" cpp-type="int" name="UnsupportedAlphaOperation" class="SharpDX.Direct3D9.ResultCode" visibility="public static readonly" >new SharpDX.ResultDescriptor($1, "$3", "$0", "$2")</const>
    <const from-macro="D3DERR_UNSUPPORTEDCOLORARG" type="SharpDX.ResultDescriptor" cpp-type="int" name="UnsupportedColorArgument" class="SharpDX.Direct3D9.ResultCode" visibility="public static readonly" >new SharpDX.ResultDescriptor($1, "$3", "$0", "$2")</const>
    <const from-macro="D3DERR_UNSUPPORTEDCOLOROPERATION" type="SharpDX.ResultDescriptor" cpp-type="int" name="UnsupportedColorOperation" class="SharpDX.Direct3D9.ResultCode" visibility="public static readonly" >new SharpDX.ResultDescriptor($1, "$3", "$0", "$2")</const>
    <const from-macro="D3DERR_UNSUPPORTEDFACTORVALUE" type="SharpDX.ResultDescriptor" cpp-type="int" name="UnsupportedFactorValue" class="SharpDX.Direct3D9.ResultCode" visibility="public static readonly" >new SharpDX.ResultDescriptor($1, "$3", "$0", "$2")</const>
    <const from-macro="D3DERR_UNSUPPORTEDTEXTUREFILTER" type="SharpDX.ResultDescriptor" cpp-type="int" name="UnsupportedTextureFilter" class="SharpDX.Direct3D9.ResultCode" visibility="public static readonly" >new SharpDX.ResultDescriptor($1, "$3", "$0", "$2")</const>
    <const from-macro="D3DERR_WASSTILLDRAWING" type="SharpDX.ResultDescriptor" cpp-type="int" name="WasStillDrawing" class="SharpDX.Direct3D9.ResultCode" visibility="public static readonly" >new SharpDX.ResultDescriptor($1, "$3", "$0", "$2")</const>
    <const from-macro="D3DERR_WRONGTEXTUREFORMAT" type="SharpDX.ResultDescriptor" cpp-type="int" name="WrongTextureFormat" class="SharpDX.Direct3D9.ResultCode" visibility="public static readonly" >new SharpDX.ResultDescriptor($1, "$3", "$0", "$2")</const>

    <define enum="SharpDX.Direct3D9.FontWeight" sizeof="4" />
    <define enum="SharpDX.Direct3D9.FontQuality" sizeof="1" />
    <define enum="SharpDX.Direct3D9.FontPrecision" sizeof="1" />
    <define enum="SharpDX.Direct3D9.FontCharacterSet" sizeof="1" />
    <define enum="SharpDX.Direct3D9.FontPitchAndFamily" sizeof="1" />

    <create class="D3D9" />
    <create class="D3DX9" />

    <define struct="SharpDX.Direct3D9.EffectHandle" sizeof="4" marshal="true" static-marshal="true"/>

    <context-clear/>
  </extension>

  <bindings>
    <bind from="PALETTEENTRY" to="SharpDX.Direct3D9.PaletteEntry"/>
    <bind from="ID3DXBuffer" to="SharpDX.Direct3D.Blob"/>
    <bind from="D3DXHANDLE" to="SharpDX.Direct3D9.EffectHandle" marshal="System.IntPtr"/>
<<<<<<< HEAD
    <bind from="D3DVIEWPORT9" to="SharpDX.Mathematics.Interop.RawViewport"/>
=======
    <bind from="D3DVIEWPORT9" to="SharpDX.Viewport"/>
>>>>>>> c16d2983
    <bind from="D3DX9_FONT_WEIGHT" to="SharpDX.Direct3D9.FontWeight" />
    <bind from="D3DX9_FONT_QUALITY" to="SharpDX.Direct3D9.FontQuality" />
    <bind from="D3DX9_FONT_PRECISION" to="SharpDX.Direct3D9.FontPrecision" />
    <bind from="D3DX9_FONT_CHARSET" to="SharpDX.Direct3D9.FontCharacterSet" />
    <bind from="D3DX9_FONT_PITCHFAMILY" to="SharpDX.Direct3D9.FontPitchAndFamily" />
    </bindings>

  <!-- D3D9 mapping -->
  <mapping>
    <context id="d3d9-all"/>

    <!--
    // *****************************************************************
    // D3D9 Enumerations
    // *****************************************************************
    -->
    <remove element="_?D3DAUTHENTICATEDCHANNEL.*" />
    <remove interface="IDirect3DDevice9Video" />
    <remove interface="IDirect3DAuthenticatedChannel9" />
    <remove enum-item="D3DFVF_TEXTUREFORMAT.*" />
    <remove enum-item="D3DFVF_RESERVED2" />
    <remove enum="MAX_FVF_DECL_SIZE" />
    <remove enum="_D3DXERR" />
    <remove enum="_D3DXPATCHMESH" />
    <remove enum="D3DXUVATLAS" />
    <remove enum="D3DXSHGPUSIMOPT" />
    <remove enum="D3DSHADER_COMPARISON" />
    <remove enum="D3DSHADER_INSTRUCTION_OPCODE_TYPE" />
    <remove enum="D3DSHADER_PARAM_REGISTER_TYPE" />
    <remove enum="D3DVS_RASTOUT_OFFSETS" />
    <remove enum="D3DVS_ADDRESSMODE_TYPE" />
    <remove enum="D3DSHADER_ADDRESSMODE_TYPE" />
    <remove enum="D3DSHADER_PARAM_SRCMOD_TYPE" />
    <remove enum="D3DXSHCOMPRESSQUALITYTYPE" />
    <remove enum="D3DSHADER_MISCTYPE_OFFSETS" />
    
    <!--<map enum="D3D(.*)" name-tmp="$1" />
    <map enum="D3DX(.*)" name-tmp="$1" />-->
    <map enum="_MAX_FVF_DECL_SIZE" name="VertexFormatDeclaratorCount" visibility="internal" />
    <map enum-item="MAX_FVF_DECL_SIZE" name="Max"/>

    <map enum="D3DBACKBUFFER_TYPE" name="BackBufferType"/>
    <map enum-item="D3DBACKBUFFER_TYPE_(.*)" name-tmp="$1"/>

    <map enum="D3DBASISTYPE" name="Basis" flags="false" none="false"/>
    <map enum-item="D3DBASIS_BEZIER" name="Bezier"/>
    <map enum-item="D3DBASIS_BSPLINE" name="BSpline"/>
    <map enum-item="D3DBASIS_CATMULL_ROM" name="CatmullRom"/>

    <map enum="D3DBLEND" name="Blend" flags="false" none="false"/>
    <map enum-item="D3DBLEND_ZERO" name="Zero"/>
    <map enum-item="D3DBLEND_ONE" name="One"/>
    <map enum-item="D3DBLEND_SRCCOLOR" name="SourceColor"/>
    <map enum-item="D3DBLEND_INVSRCCOLOR" name="InverseSourceColor"/>
    <map enum-item="D3DBLEND_SRCALPHA" name="SourceAlpha"/>
    <map enum-item="D3DBLEND_INVSRCALPHA" name="InverseSourceAlpha"/>
    <map enum-item="D3DBLEND_DESTALPHA" name="DestinationAlpha"/>
    <map enum-item="D3DBLEND_INVDESTALPHA" name="InverseDestinationAlpha"/>
    <map enum-item="D3DBLEND_DESTCOLOR" name="DestinationColor"/>
    <map enum-item="D3DBLEND_INVDESTCOLOR" name="InverseDestinationColor"/>
    <map enum-item="D3DBLEND_SRCALPHASAT" name="SourceAlphaSaturated"/>
    <map enum-item="D3DBLEND_BOTHINVSRCALPHA" name="BothInverseSourceAlpha"/>
    <map enum-item="D3DBLEND_BLENDFACTOR" name="BlendFactor"/>
    <map enum-item="D3DBLEND_INVBLENDFACTOR" name="InverseBlendFactor"/>
    <map enum-item="D3DBLEND_SRCCOLOR2" name="SourceColor2"/>
    <map enum-item="D3DBLEND_INVSRCCOLOR2" name="InverseSourceColor2"/>

    <map enum="D3DPBLENDCAPS" name="BlendCaps" flags="true" none="false"/>
    <map enum-item="D3DPBLENDCAPS_ZERO" name="Zero"/>
    <map enum-item="D3DPBLENDCAPS_ONE" name="One"/>
    <map enum-item="D3DPBLENDCAPS_SRCCOLOR" name="SourceColor"/>
    <map enum-item="D3DPBLENDCAPS_INVSRCCOLOR" name="InverseSourceColor"/>
    <map enum-item="D3DPBLENDCAPS_SRCALPHA" name="SourceAlpha"/>
    <map enum-item="D3DPBLENDCAPS_INVSRCALPHA" name="InverseSourceAlpha"/>
    <map enum-item="D3DPBLENDCAPS_DESTALPHA" name="DestinationAlpha"/>
    <map enum-item="D3DPBLENDCAPS_INVDESTALPHA" name="InverseDestinationAlpha"/>
    <map enum-item="D3DPBLENDCAPS_DESTCOLOR" name="DestinationColor"/>
    <map enum-item="D3DPBLENDCAPS_INVDESTCOLOR" name="InverseDestinationColor"/>
    <map enum-item="D3DPBLENDCAPS_SRCALPHASAT" name="SourceAlphaSaturated"/>
    <map enum-item="D3DPBLENDCAPS_BOTHINVSRCALPHA" name="BothInverseSourceAlpha"/>
    <map enum-item="D3DPBLENDCAPS_BLENDFACTOR" name="BlendFactor"/>

    <map enum="D3DBLENDOP" name="BlendOperation" flags="false" none="false"/>
    <map enum-item="D3DBLENDOP_ADD" name="Add"/>
    <map enum-item="D3DBLENDOP_SUBTRACT" name="Subtract"/>
    <map enum-item="D3DBLENDOP_REVSUBTRACT" name="ReverseSubtract"/>
    <map enum-item="D3DBLENDOP_MIN" name="Minimum"/>
    <map enum-item="D3DBLENDOP_MAX" name="Maximum"/>

    <map enum="D3DXCALLBACK_SEARCH_FLAGS" name="CallbackSearchFlags" flags="false" none="false"/>
    <map enum-item="D3DXCALLBACK_SEARCH_EXCLUDING_INITIAL_POSITION" name="SearchExcludingInitialPosition"/>
    <map enum-item="D3DXCALLBACK_SEARCH_BEHIND_INITIAL_POSITION" name="SearchBehindInitialPosition"/>

    <map enum="D3DCAPS" name="Caps" flags="true" none="true"/>
    <map enum-item="D3DCAPS_READ_SCANLINE" name="ReadScanline"/>

    <map enum="D3DCAPS2" name="Caps2" flags="true" none="true"/>
    <map enum-item="D3DCAPS2_FULLSCREENGAMMA" name="FullScreenGamma"/>
    <map enum-item="D3DCAPS2_CANCALIBRATEGAMMA" name="CanCalibrateGamma"/>
    <map enum-item="D3DCAPS2_CANMANAGERESOURCE" name="CanManageResource"/>
    <map enum-item="D3DCAPS2_DYNAMICTEXTURES" name="DynamicTextures"/>
    <map enum-item="D3DCAPS2_CANAUTOGENMIPMAP" name="CanAutoGenerateMipMap"/>
    <map enum-item="D3DCAPS2_CANSHARERESOURCE" name="CanShareResource"/>
    <remove enum-item="D3DCAPS2_RESERVED"/>

    <map enum="D3DCAPS3" name="Caps3" flags="true" none="true"/>
    <map enum-item="D3DCAPS3_ALPHA_FULLSCREEN_FLIP_OR_DISCARD" name="AlphaFullScreenFlipOrDiscard"/>
    <map enum-item="D3DCAPS3_LINEAR_TO_SRGB_PRESENTATION" name="LinearToSrgbPresentation"/>
    <map enum-item="D3DCAPS3_COPY_TO_VIDMEM" name="CopyToVideoMemory"/>
    <map enum-item="D3DCAPS3_COPY_TO_SYSTEMMEM" name="CopyToSystemMemory"/>
    <map enum-item="D3DCAPS3_DXVAHD" name="DXVAHd"/>
    <remove enum-item="D3DCAPS3_RESERVED"/>

    <map enum="D3DX_CHANNEL" name="Channel" flags="true" none="false"/>
    <map enum-item="D3DX_CHANNEL_RED" name="Red"/>
    <map enum-item="D3DX_CHANNEL_BLUE" name="Blue"/>
    <map enum-item="D3DX_CHANNEL_GREEN" name="Green"/>
    <map enum-item="D3DX_CHANNEL_ALPHA" name="Alpha"/>
    <map enum-item="D3DX_CHANNEL_LUMINANCE" name="Luminance"/>

    <map enum="D3DXCLEANTYPE" name="CleanType" flags="true" none="false"/>
    <map enum-item="D3DXCLEAN_BACKFACING" name="BackFacing"/>
    <map enum-item="D3DXCLEAN_BOWTIES" name="Bowties"/>
    <map enum-item="D3DXCLEAN_SKINNING" name="Skinning"/>
    <map enum-item="D3DXCLEAN_OPTIMIZATION" name="Optimization"/>
    <map enum-item="D3DXCLEAN_SIMPLIFICATION" name="Simplification"/>

    <map enum="D3DCLEAR" name="ClearFlags" flags="true" none="true"/>
    <map enum-item="D3DCLEAR_STENCIL" name="Stencil"/>
    <map enum-item="D3DCLEAR_TARGET" name="Target"/>
    <map enum-item="D3DCLEAR_ZBUFFER" name="ZBuffer"/>
    <map enum-item="D3DCLEAR_ALL" name="All"/>

    <map enum="D3DCS" name="ClipFlags" flags="true" none="false"/>
    <map enum-item="D3DCS_ALL" name="All"/>
    <map enum-item="D3DCS_LEFT" name="Left"/>
    <map enum-item="D3DCS_RIGHT" name="Right"/>
    <map enum-item="D3DCS_TOP" name="Top"/>
    <map enum-item="D3DCS_BOTTOM" name="Bottom"/>
    <map enum-item="D3DCS_FRONT" name="Front"/>
    <map enum-item="D3DCS_BACK" name="Back"/>
    <map enum-item="D3DCS_PLANE0" name="Plane0"/>
    <map enum-item="D3DCS_PLANE1" name="Plane1"/>
    <map enum-item="D3DCS_PLANE2" name="Plane2"/>
    <map enum-item="D3DCS_PLANE3" name="Plane3"/>
    <map enum-item="D3DCS_PLANE4" name="Plane4"/>
    <map enum-item="D3DCS_PLANE5" name="Plane5"/>

    <map enum="D3DMATERIALCOLORSOURCE" name="ColorSource" flags="false" none="false"/>
    <map enum-item="D3DMCS_MATERIAL" name="Material"/>
    <map enum-item="D3DMCS_COLOR1" name="Color1"/>
    <map enum-item="D3DMCS_COLOR2" name="Color2"/>

    <map enum="D3DCOLORWRITEENABLE" name="ColorWriteEnable" flags="true" none="false"/>
    <map enum-item="D3DCOLORWRITEENABLE_ALPHA" name="Alpha"/>
    <map enum-item="D3DCOLORWRITEENABLE_BLUE" name="Blue"/>
    <map enum-item="D3DCOLORWRITEENABLE_GREEN" name="Green"/>
    <map enum-item="D3DCOLORWRITEENABLE_RED" name="Red"/>

    <map enum="D3DCMPFUNC" name="Compare" flags="false" none="false"/>
    <map enum-item="D3DCMP_NEVER" name="Never"/>
    <map enum-item="D3DCMP_LESS" name="Less"/>
    <map enum-item="D3DCMP_EQUAL" name="Equal"/>
    <map enum-item="D3DCMP_LESSEQUAL" name="LessEqual"/>
    <map enum-item="D3DCMP_GREATER" name="Greater"/>
    <map enum-item="D3DCMP_NOTEQUAL" name="NotEqual"/>
    <map enum-item="D3DCMP_GREATEREQUAL" name="GreaterEqual"/>
    <map enum-item="D3DCMP_ALWAYS" name="Always"/>

    <map enum="D3DPCMPCAPS" name="CompareCaps" flags="true" none="false"/>
    <map enum-item="D3DPCMPCAPS_NEVER" name="Never"/>
    <map enum-item="D3DPCMPCAPS_LESS" name="Less"/>
    <map enum-item="D3DPCMPCAPS_EQUAL" name="Equal"/>
    <map enum-item="D3DPCMPCAPS_LESSEQUAL" name="LessEqual"/>
    <map enum-item="D3DPCMPCAPS_GREATER" name="Greater"/>
    <map enum-item="D3DPCMPCAPS_NOTEQUAL" name="NotEqual"/>
    <map enum-item="D3DPCMPCAPS_GREATEREQUAL" name="GreaterEqual"/>
    <map enum-item="D3DPCMPCAPS_ALWAYS" name="Always"/>

    <map enum="D3DCOMPOSERECTSOP" name="ComposeRectOperation" flags="false" none="false"/>
    <map enum-item="D3DCOMPOSERECTS_COPY" name="Copy"/>
    <map enum-item="D3DCOMPOSERECTS_OR" name="Or"/>
    <map enum-item="D3DCOMPOSERECTS_AND" name="And"/>
    <map enum-item="D3DCOMPOSERECTS_NEG" name="Negate"/>

    <map enum="D3DXCOMPRESSION_FLAGS" name="CompressionFlags" flags="false" none="false"/>
    <map enum-item="D3DXCOMPRESS_DEFAULT" name="Default"/>

    <map enum="D3DCREATE" name="CreateFlags" flags="true" none="true"/>
    <map enum-item="D3DCREATE_ADAPTERGROUP_DEVICE" name="AdapterGroupDevice"/>
    <map enum-item="D3DCREATE_DISABLE_DRIVER_MANAGEMENT" name="DisableDriverManagement"/>
    <map enum-item="D3DCREATE_DISABLE_DRIVER_MANAGEMENT_EX" name="DisableExtendedDriverManagement"/>
    <map enum-item="D3DCREATE_DISABLE_PRINTSCREEN" name="DisablePrintScreen"/>
    <map enum-item="D3DCREATE_DISABLE_PSGP_THREADING" name="DisablePsgpThreading"/>
    <map enum-item="D3DCREATE_ENABLE_PRESENTSTATS" name="EnablePresentStatistics"/>
    <map enum-item="D3DCREATE_FPU_PRESERVE" name="FpuPreserve"/>
    <map enum-item="D3DCREATE_HARDWARE_VERTEXPROCESSING" name="HardwareVertexProcessing"/>
    <map enum-item="D3DCREATE_MIXED_VERTEXPROCESSING" name="MixedVertexProcessing"/>
    <map enum-item="D3DCREATE_MULTITHREADED" name="Multithreaded"/>
    <map enum-item="D3DCREATE_NOWINDOWCHANGES" name="NoWindowChanges"/>
    <map enum-item="D3DCREATE_PUREDEVICE" name="PureDevice"/>
    <map enum-item="D3DCREATE_SCREENSAVER" name="AllowScreensavers"/>
    <map enum-item="D3DCREATE_SOFTWARE_VERTEXPROCESSING" name="SoftwareVertexProcessing"/>

    <map enum="D3DCUBEMAP_FACES" name="CubeMapFace" flags="false" none="false"/>
    <map enum-item="D3DCUBEMAP_FACE_POSITIVE_X" name="PositiveX"/>
    <map enum-item="D3DCUBEMAP_FACE_NEGATIVE_X" name="NegativeX"/>
    <map enum-item="D3DCUBEMAP_FACE_POSITIVE_Y" name="PositiveY"/>
    <map enum-item="D3DCUBEMAP_FACE_NEGATIVE_Y" name="NegativeY"/>
    <map enum-item="D3DCUBEMAP_FACE_POSITIVE_Z" name="PositiveZ"/>
    <map enum-item="D3DCUBEMAP_FACE_NEGATIVE_Z" name="NegativeZ"/>

    <map enum="D3DCULL" name="Cull" flags="false" none="false"/>
    <map enum-item="D3DCULL_CW" name="Clockwise"/>
    <map enum-item="D3DCULL_CCW" name="Counterclockwise"/>
    <map enum-item="D3DCULL_NONE" name="None"/>

    <map enum="D3DCURSORCAPS" name="CursorCaps" flags="true" none="false"/>
    <map enum-item="D3DCURSORCAPS_COLOR" name="Color"/>
    <map enum-item="D3DCURSORCAPS_LOWRES" name="LowResolution"/>

    <map enum="D3DDEBUGMONITORTOKENS" name="DebugMonitorTokens" flags="false" none="false"/>
    <map enum-item="D3DDMT_ENABLE" name="Enable"/>
    <map enum-item="D3DDMT_DISABLE" name="Disable"/>

    <map enum="D3DDECLMETHOD" name="DeclarationMethod" flags="false" none="false" type="byte"/>
    <map enum-item="D3DDECLMETHOD_DEFAULT" name="Default"/>
    <map enum-item="D3DDECLMETHOD_PARTIALU" name="PartialU"/>
    <map enum-item="D3DDECLMETHOD_PARTIALV" name="PartialV"/>
    <map enum-item="D3DDECLMETHOD_CROSSUV" name="CrossUV"/>
    <map enum-item="D3DDECLMETHOD_UV" name="UV"/>
    <map enum-item="D3DDECLMETHOD_LOOKUP" name="Lookup"/>
    <map enum-item="D3DDECLMETHOD_LOOKUPPRESAMPLED" name="LookupPresampled"/>

    <map enum="D3DDECLTYPE" name="DeclarationType" flags="false" none="false" type="byte"/>
    <map enum-item="D3DDECLTYPE_FLOAT1" name="Float1"/>
    <map enum-item="D3DDECLTYPE_FLOAT2" name="Float2"/>
    <map enum-item="D3DDECLTYPE_FLOAT3" name="Float3"/>
    <map enum-item="D3DDECLTYPE_FLOAT4" name="Float4"/>
    <map enum-item="D3DDECLTYPE_D3DCOLOR" name="Color"/>
    <map enum-item="D3DDECLTYPE_UBYTE4" name="Ubyte4"/>
    <map enum-item="D3DDECLTYPE_SHORT2" name="Short2"/>
    <map enum-item="D3DDECLTYPE_SHORT4" name="Short4"/>
    <map enum-item="D3DDECLTYPE_UBYTE4N" name="UByte4N"/>
    <map enum-item="D3DDECLTYPE_SHORT2N" name="Short2N"/>
    <map enum-item="D3DDECLTYPE_SHORT4N" name="Short4N"/>
    <map enum-item="D3DDECLTYPE_USHORT2N" name="UShort2N"/>
    <map enum-item="D3DDECLTYPE_USHORT4N" name="UShort4N"/>
    <map enum-item="D3DDECLTYPE_UDEC3" name="UDec3"/>
    <map enum-item="D3DDECLTYPE_DEC3N" name="Dec3N"/>
    <map enum-item="D3DDECLTYPE_FLOAT16_2" name="HalfTwo"/>
    <map enum-item="D3DDECLTYPE_FLOAT16_4" name="HalfFour"/>
    <map enum-item="D3DDECLTYPE_UNUSED" name="Unused"/>

    <map enum="D3DDTCAPS" name="DeclarationTypeCaps" flags="true" none="false"/>
    <map enum-item="D3DDTCAPS_UBYTE4" name="UByte4"/>
    <map enum-item="D3DDTCAPS_UBYTE4N" name="UByte4N"/>
    <map enum-item="D3DDTCAPS_SHORT2N" name="Short2N"/>
    <map enum-item="D3DDTCAPS_SHORT4N" name="Short4N"/>
    <map enum-item="D3DDTCAPS_USHORT2N" name="UShort2N"/>
    <map enum-item="D3DDTCAPS_USHORT4N" name="UShort4N"/>
    <map enum-item="D3DDTCAPS_UDEC3" name="UDec3"/>
    <map enum-item="D3DDTCAPS_DEC3N" name="Dec3N"/>
    <map enum-item="D3DDTCAPS_FLOAT16_2" name="HalfTwo"/>
    <map enum-item="D3DDTCAPS_FLOAT16_4" name="HalfFour"/>

    <map enum="D3DDECLUSAGE" name="DeclarationUsage" flags="false" none="false" type="byte"/>
    <map enum-item="D3DDECLUSAGE_POSITION" name="Position"/>
    <map enum-item="D3DDECLUSAGE_BLENDWEIGHT" name="BlendWeight"/>
    <map enum-item="D3DDECLUSAGE_BLENDINDICES" name="BlendIndices"/>
    <map enum-item="D3DDECLUSAGE_NORMAL" name="Normal"/>
    <map enum-item="D3DDECLUSAGE_PSIZE" name="PointSize"/>
    <map enum-item="D3DDECLUSAGE_TEXCOORD" name="TextureCoordinate"/>
    <map enum-item="D3DDECLUSAGE_TANGENT" name="Tangent"/>
    <map enum-item="D3DDECLUSAGE_BINORMAL" name="Binormal"/>
    <map enum-item="D3DDECLUSAGE_TESSFACTOR" name="TessellateFactor"/>
    <map enum-item="D3DDECLUSAGE_POSITIONT" name="PositionTransformed"/>
    <map enum-item="D3DDECLUSAGE_COLOR" name="Color"/>
    <map enum-item="D3DDECLUSAGE_FOG" name="Fog"/>
    <map enum-item="D3DDECLUSAGE_DEPTH" name="Depth"/>
    <map enum-item="D3DDECLUSAGE_SAMPLE" name="Sample"/>

    <map enum="D3DDEGREETYPE" name="Degree" flags="false" none="false"/>
    <map enum-item="D3DDEGREE_LINEAR" name="Linear"/>
    <map enum-item="D3DDEGREE_QUADRATIC" name="Quadratic"/>
    <map enum-item="D3DDEGREE_CUBIC" name="Cubic"/>
    <map enum-item="D3DDEGREE_QUINTIC" name="Quintic"/>

    <map enum="D3DDEVCAPS" name="DeviceCaps" flags="true" none="false"/>
    <map enum-item="D3DDEVCAPS_EXECUTESYSTEMMEMORY" name="ExecuteSystemMemory"/>
    <map enum-item="D3DDEVCAPS_EXECUTEVIDEOMEMORY" name="ExecuteVideoMemory"/>
    <map enum-item="D3DDEVCAPS_TLVERTEXSYSTEMMEMORY" name="TLVertexSystemMemory"/>
    <map enum-item="D3DDEVCAPS_TLVERTEXVIDEOMEMORY" name="TLVertexVideoMemory"/>
    <map enum-item="D3DDEVCAPS_TEXTURESYSTEMMEMORY" name="TextureSystemMemory"/>
    <map enum-item="D3DDEVCAPS_TEXTUREVIDEOMEMORY" name="TextureVideoMemory"/>
    <map enum-item="D3DDEVCAPS_DRAWPRIMTLVERTEX" name="DrawPrimTLVertex"/>
    <map enum-item="D3DDEVCAPS_CANRENDERAFTERFLIP" name="CanRenderAfterFlip"/>
    <map enum-item="D3DDEVCAPS_TEXTURENONLOCALVIDMEM" name="TextureNonLocalVideoMemory"/>
    <map enum-item="D3DDEVCAPS_DRAWPRIMITIVES2" name="DrawPrimitives2"/>
    <map enum-item="D3DDEVCAPS_SEPARATETEXTUREMEMORIES" name="SeparateTextureMemory"/>
    <map enum-item="D3DDEVCAPS_DRAWPRIMITIVES2EX" name="DrawPrimitives2Extended"/>
    <map enum-item="D3DDEVCAPS_HWTRANSFORMANDLIGHT" name="HWTransformAndLight"/>
    <map enum-item="D3DDEVCAPS_CANBLTSYSTONONLOCAL" name="CanBlitSysToNonLocal"/>
    <map enum-item="D3DDEVCAPS_HWRASTERIZATION" name="HWRasterization"/>
    <map enum-item="D3DDEVCAPS_PUREDEVICE" name="PureDevice"/>
    <map enum-item="D3DDEVCAPS_QUINTICRTPATCHES" name="QuinticRTPatches"/>
    <map enum-item="D3DDEVCAPS_RTPATCHES" name="RTPatches"/>
    <map enum-item="D3DDEVCAPS_RTPATCHHANDLEZERO" name="RTPatchHandleZero"/>
    <map enum-item="D3DDEVCAPS_NPATCHES" name="NPatches"/>

    <map enum="D3DDEVCAPS2" name="DeviceCaps2" flags="true" none="false"/>
    <map enum-item="D3DDEVCAPS2_STREAMOFFSET" name="StreamOffset"/>
    <map enum-item="D3DDEVCAPS2_DMAPNPATCH" name="DMapNPatch"/>
    <map enum-item="D3DDEVCAPS2_ADAPTIVETESSRTPATCH" name="AdaptiveTessRTPatch"/>
    <map enum-item="D3DDEVCAPS2_ADAPTIVETESSNPATCH" name="AdaptiveTessNPatch"/>
    <map enum-item="D3DDEVCAPS2_CAN_STRETCHRECT_FROM_TEXTURES" name="CanStretchRectFromTextures"/>
    <map enum-item="D3DDEVCAPS2_PRESAMPLEDDMAPNPATCH" name="PresampledMapNPatch"/>
    <map enum-item="D3DDEVCAPS2_VERTEXELEMENTSCANSHARESTREAMOFFSET" name="VertexElementsCanShareStreamOffset"/>

    <map enum="D3DDEVTYPE" name="DeviceType" flags="false" none="false"/>
    <map enum-item="D3DDEVTYPE_HAL" name="Hardware"/>
    <map enum-item="D3DDEVTYPE_NULLREF" name="NullReference"/>
    <map enum-item="D3DDEVTYPE_REF" name="Reference"/>
    <map enum-item="D3DDEVTYPE_SW" name="Software"/>

    <map enum="D3DDISPLAYROTATION" name="DisplayRotation" flags="false" none="false"/>
    <map enum-item="D3DDISPLAYROTATION_IDENTITY" name="Identity"/>
    <map enum-item="D3DDISPLAYROTATION_90" name="Rotation90"/>
    <map enum-item="D3DDISPLAYROTATION_180" name="Rotation180"/>
    <map enum-item="D3DDISPLAYROTATION_270" name="Rotation270"/>

    <map enum="D3DXEFFECTDEFAULTTYPE" name="EffectDefaultType" flags="false" none="false"/>
    <map enum-item="D3DXEDT_STRING" name="String"/>
    <map enum-item="D3DXEDT_FLOATS" name="Floats"/>
    <map enum-item="D3DXEDT_DWORD" name="Dword"/>

    <map enum="D3DXEVENT_TYPE" name="EventType" flags="false" none="false"/>
    <map enum-item="D3DXEVENT_TRACKSPEED" name="TrackSpeed"/>
    <map enum-item="D3DXEVENT_TRACKWEIGHT" name="TrackWeight"/>
    <map enum-item="D3DXEVENT_TRACKPOSITION" name="TrackPosition"/>
    <map enum-item="D3DXEVENT_TRACKENABLE" name="TrackEnable"/>
    <map enum-item="D3DXEVENT_PRIORITYBLEND" name="PriorityBlend"/>

    <map enum="D3DFILLMODE" name="FillMode" flags="false" none="false"/>
    <map enum-item="D3DFILL_POINT" name="Point"/>
    <map enum-item="D3DFILL_WIREFRAME" name="Wireframe"/>
    <map enum-item="D3DFILL_SOLID" name="Solid"/>

    <map enum="D3DX_FILTER" name="Filter" flags="true" none="false"/>
    <map enum-item="D3DX_FILTER_DEFAULT" name="Default"/>
    <map enum-item="D3DX_FILTER_NONE" name="None"/>
    <map enum-item="D3DX_FILTER_POINT" name="Point"/>
    <map enum-item="D3DX_FILTER_LINEAR" name="Linear"/>
    <map enum-item="D3DX_FILTER_TRIANGLE" name="Triangle"/>
    <map enum-item="D3DX_FILTER_BOX" name="Box"/>
    <map enum-item="D3DX_FILTER_MIRROR_U" name="MirrorU"/>
    <map enum-item="D3DX_FILTER_MIRROR_V" name="MirrorV"/>
    <map enum-item="D3DX_FILTER_MIRROR_W" name="MirrorW"/>
    <map enum-item="D3DX_FILTER_MIRROR" name="Mirror"/>
    <map enum-item="D3DX_FILTER_DITHER" name="Dither"/>
    <map enum-item="D3DX_FILTER_SRGB" name="Srgb"/>
    <map enum-item="D3DX_FILTER_SRGB_IN" name="SrgbIn"/>
    <map enum-item="D3DX_FILTER_SRGB_OUT" name="SrgbOut"/>

    <map enum="D3DPTFILTERCAPS" name="FilterCaps" flags="true" none="false"/>
    <map enum-item="D3DPTFILTERCAPS_CONVOLUTIONMONO" name="ConvolutionMono"/>
    <map enum-item="D3DPTFILTERCAPS_MINFPOINT" name="MinPoint"/>
    <map enum-item="D3DPTFILTERCAPS_MINFLINEAR" name="MinLinear"/>
    <map enum-item="D3DPTFILTERCAPS_MINFANISOTROPIC" name="MinAnisotropic"/>
    <map enum-item="D3DPTFILTERCAPS_MINFPYRAMIDALQUAD" name="MinPyramidalQuad"/>
    <map enum-item="D3DPTFILTERCAPS_MINFGAUSSIANQUAD" name="MinGaussianQuad"/>
    <map enum-item="D3DPTFILTERCAPS_MIPFPOINT" name="MipPoint"/>
    <map enum-item="D3DPTFILTERCAPS_MIPFLINEAR" name="MipLinear"/>
    <map enum-item="D3DPTFILTERCAPS_MAGFPOINT" name="MagPoint"/>
    <map enum-item="D3DPTFILTERCAPS_MAGFLINEAR" name="MagLinear"/>
    <map enum-item="D3DPTFILTERCAPS_MAGFANISOTROPIC" name="MagAnisotropic"/>
    <map enum-item="D3DPTFILTERCAPS_MAGFPYRAMIDALQUAD" name="MagPyramidalQuad"/>
    <map enum-item="D3DPTFILTERCAPS_MAGFGAUSSIANQUAD" name="MagGaussianQuad"/>

    <map enum="D3DFOGMODE" name="FogMode" flags="false" none="false"/>
    <map enum-item="D3DFOG_NONE" name="None"/>
    <map enum-item="D3DFOG_EXP" name="Exponential"/>
    <map enum-item="D3DFOG_EXP2" name="ExponentialSquared"/>
    <map enum-item="D3DFOG_LINEAR" name="Linear"/>

    <map enum="D3DFORMAT" name="Format" flags="false" none="false"/>
    <map enum-item="D3DFMT_A2R10G10B10" name="A2R10G10B10"/>
    <map enum-item="D3DFMT_A8R8G8B8" name="A8R8G8B8"/>
    <map enum-item="D3DFMT_X8R8G8B8" name="X8R8G8B8"/>
    <map enum-item="D3DFMT_A1R5G5B5" name="A1R5G5B5"/>
    <map enum-item="D3DFMT_X1R5G5B5" name="X1R5G5B5"/>
    <map enum-item="D3DFMT_R5G6B5" name="R5G6B5"/>
    <map enum-item="D3DFMT_D16_LOCKABLE" name="D16Lockable"/>
    <map enum-item="D3DFMT_D32" name="D32"/>
    <map enum-item="D3DFMT_D15S1" name="D15S1"/>
    <map enum-item="D3DFMT_D24S8" name="D24S8"/>
    <map enum-item="D3DFMT_D24X8" name="D24X8"/>
    <map enum-item="D3DFMT_D24X4S4" name="D24X4S4"/>
    <map enum-item="D3DFMT_D32F_LOCKABLE" name="D32SingleLockable"/>
    <map enum-item="D3DFMT_D24FS8" name="D24SingleS8"/>
    <map enum-item="D3DFMT_D32_LOCKABLE" name="D32Lockable"/>
    <map enum-item="D3DFMT_S8_LOCKABLE" name="S8Lockable"/>
    <map enum-item="D3DFMT_D16" name="D16"/>
    <map enum-item="D3DFMT_VERTEXDATA" name="VertexData"/>
    <map enum-item="D3DFMT_INDEX16" name="Index16"/>
    <map enum-item="D3DFMT_INDEX32" name="Index32"/>
    <map enum-item="D3DFMT_DXT1" name="Dxt1"/>
    <map enum-item="D3DFMT_DXT2" name="Dxt2"/>
    <map enum-item="D3DFMT_DXT3" name="Dxt3"/>
    <map enum-item="D3DFMT_DXT4" name="Dxt4"/>
    <map enum-item="D3DFMT_DXT5" name="Dxt5"/>
    <map enum-item="D3DFMT_R16F" name="R16F"/>
    <map enum-item="D3DFMT_G16R16F" name="G16R16F"/>
    <map enum-item="D3DFMT_A16B16G16R16F" name="A16B16G16R16F"/>
    <map enum-item="D3DFMT_MULTI2_ARGB8" name="Multi2Argb8"/>
    <map enum-item="D3DFMT_G8R8_G8B8" name="G8R8_G8B8"/>
    <map enum-item="D3DFMT_R8G8_B8G8" name="R8G8_B8G8"/>
    <map enum-item="D3DFMT_UYVY" name="Uyvy"/>
    <map enum-item="D3DFMT_YUY2" name="Yuy2"/>
    <map enum-item="D3DFMT_R32F" name="R32F"/>
    <map enum-item="D3DFMT_G32R32F" name="G32R32F"/>
    <map enum-item="D3DFMT_A32B32G32R32F" name="A32B32G32R32F"/>
    <map enum-item="D3DFMT_L6V5U5" name="L6V5U5"/>
    <map enum-item="D3DFMT_X8L8V8U8" name="X8L8V8U8"/>
    <map enum-item="D3DFMT_A2W10V10U10" name="A2W10V10U10"/>
    <map enum-item="D3DFMT_V8U8" name="V8U8"/>
    <map enum-item="D3DFMT_Q8W8V8U8" name="Q8W8V8U8"/>
    <map enum-item="D3DFMT_V16U16" name="V16U16"/>
    <map enum-item="D3DFMT_Q16W16V16U16" name="Q16W16V16U16"/>
    <map enum-item="D3DFMT_C" name="CxV8U8"/>
    <map enum-item="D3DFMT_R8G8B8" name="R8G8B8"/>
    <map enum-item="D3DFMT_A4R4G4B4" name="A4R4G4B4"/>
    <map enum-item="D3DFMT_R3G3B2" name="R3G3B2"/>
    <map enum-item="D3DFMT_A8" name="A8"/>
    <map enum-item="D3DFMT_A8R3G3B2" name="A8R3G3B2"/>
    <map enum-item="D3DFMT_X4R4G4B4" name="X4R4G4B4"/>
    <map enum-item="D3DFMT_A2B10G10R10" name="A2B10G10R10"/>
    <map enum-item="D3DFMT_A8B8G8R8" name="A8B8G8R8"/>
    <map enum-item="D3DFMT_X8B8G8R8" name="X8B8G8R8"/>
    <map enum-item="D3DFMT_G16R16" name="G16R16"/>
    <map enum-item="D3DFMT_A16B16G16R16" name="A16B16G16R16"/>
    <map enum-item="D3DFMT_A8P8" name="A8P8"/>
    <map enum-item="D3DFMT_P8" name="P8"/>
    <map enum-item="D3DFMT_L16" name="L16"/>
    <map enum-item="D3DFMT_L8" name="L8"/>
    <map enum-item="D3DFMT_A8L8" name="A8L8"/>
    <map enum-item="D3DFMT_A4L4" name="A4L4"/>
    <map enum-item="D3DFMT_A1" name="A1"/>
    <map enum-item="D3DFMT_BINARYBUFFER" name="BinaryBuffer"/>
    <map enum-item="R2VB_FOURCC_R2VB" name="ATI_R2VB"/>
    <map enum-item="D3DFMT_UNKNOWN" name="Unknown"/>

    <map enum="D3DXFX" name="FX" flags="true" none="true"/>
    <map enum-item="D3DXFX_DONOTSAVESTATE" name="DoNotSaveState"/>
    <map enum-item="D3DXFX_DONOTSAVESHADERSTATE" name="DoNotSaveShaderState"/>
    <map enum-item="D3DXFX_DONOTSAVESAMPLERSTATE" name="DoNotSaveSamplerState"/>

    <map enum="D3DXIMAGE_FILEFORMAT" name="ImageFileFormat" flags="false" none="false"/>
    <map enum-item="D3DXIFF_BMP" name="Bmp"/>
    <map enum-item="D3DXIFF_JPG" name="Jpg"/>
    <map enum-item="D3DXIFF_TGA" name="Tga"/>
    <map enum-item="D3DXIFF_PNG" name="Png"/>
    <map enum-item="D3DXIFF_DDS" name="Dds"/>
    <map enum-item="D3DXIFF_PPM" name="Ppm"/>
    <map enum-item="D3DXIFF_DIB" name="Dib"/>
    <map enum-item="D3DXIFF_HDR" name="Hdr"/>
    <map enum-item="D3DXIFF_PFM" name="Pfm"/>

    <map enum="D3DXINCLUDE_TYPE" name="IncludeType" flags="false" none="false"/>
    <map enum-item="D3DXINC_LOCAL" name="Local"/>
    <map enum-item="D3DXINC_SYSTEM" name="System"/>

    <map enum="D3DISSUE" name="Issue" flags="true" none="false"/>
    <map enum-item="D3DISSUE_BEGIN" name="Begin"/>
    <map enum-item="D3DISSUE_END" name="End"/>

    <map enum="D3DLIGHTTYPE" name="LightType" flags="false" none="false"/>
    <map enum-item="D3DLIGHT_POINT" name="Point"/>
    <map enum-item="D3DLIGHT_SPOT" name="Spot"/>
    <map enum-item="D3DLIGHT_DIRECTIONAL" name="Directional"/>

    <map enum="D3DLINECAPS" name="LineCaps" flags="true" none="false"/>
    <map enum-item="D3DLINECAPS_TEXTURE" name="Texture"/>
    <map enum-item="D3DLINECAPS_ZTEST" name="DepthTest"/>
    <map enum-item="D3DLINECAPS_BLEND" name="Blend"/>
    <map enum-item="D3DLINECAPS_ALPHACMP" name="AlphaCompare"/>
    <map enum-item="D3DLINECAPS_FOG" name="Fog"/>
    <map enum-item="D3DLINECAPS_ANTIALIAS" name="Antialias"/>

    <map enum="D3DLOCK" name="LockFlags" flags="true" none="true"/>
    <map enum-item="D3DLOCK_DISCARD" name="Discard"/>
    <map enum-item="D3DLOCK_DONOTWAIT" name="DoNotWait"/>
    <map enum-item="D3DLOCK_NO_DIRTY_UPDATE" name="NoDirtyUpdate"/>
    <map enum-item="D3DLOCK_NOOVERWRITE" name="NoOverwrite"/>
    <map enum-item="D3DLOCK_NOSYSLOCK" name="NoSystemLock"/>
    <map enum-item="D3DLOCK_READONLY" name="ReadOnly"/>
    <map enum-item="D3DLOCK_DONOTCOPYDATA" name="DoNotCopyData"/>

    <map enum="D3DXMESHDATATYPE" name="MeshDataType" flags="false" none="false"/>
    <map enum-item="D3DXMESHTYPE_MESH" name="Mesh"/>
    <map enum-item="D3DXMESHTYPE_PMESH" name="ProgressiveMesh"/>
    <map enum-item="D3DXMESHTYPE_PATCHMESH" name="PatchMesh"/>

    <map enum="_D3DXMESH" name="MeshFlags" flags="true" none="false"/>
    <map enum-item="D3DXMESH_32BIT" name="Use32Bit"/>
    <map enum-item="D3DXMESH_DONOTCLIP" name="DoNotClip"/>
    <map enum-item="D3DXMESH_POINTS" name="Points"/>
    <map enum-item="D3DXMESH_RTPATCHES" name="RTPatches"/>
    <map enum-item="D3DXMESH_NPATCHES" name="NPatches"/>
    <map enum-item="D3DXMESH_VB_SYSTEMMEM" name="VertexBufferSystemMemory"/>
    <map enum-item="D3DXMESH_VB_MANAGED" name="VertexBufferManaged"/>
    <map enum-item="D3DXMESH_VB_WRITEONLY" name="VertexBufferWriteOnly"/>
    <map enum-item="D3DXMESH_VB_DYNAMIC" name="VertexBufferDynamic"/>
    <map enum-item="D3DXMESH_VB_SOFTWAREPROCESSING" name="VertexBufferSoftware"/>
    <map enum-item="D3DXMESH_IB_SYSTEMMEM" name="IndexBufferSystemMemory"/>
    <map enum-item="D3DXMESH_IB_MANAGED" name="IndexBufferManaged"/>
    <map enum-item="D3DXMESH_IB_WRITEONLY" name="IndexBufferWriteOnly"/>
    <map enum-item="D3DXMESH_IB_DYNAMIC" name="IndexBufferDynamic"/>
    <map enum-item="D3DXMESH_IB_SOFTWAREPROCESSING" name="IndexBufferSoftware"/>
    <map enum-item="D3DXMESH_VB_SHARE" name="VertexBufferShare"/>
    <map enum-item="D3DXMESH_USEHWONLY" name="UseHardwareOnly"/>
    <map enum-item="D3DXMESH_SYSTEMMEM" name="SystemMemory"/>
    <map enum-item="D3DXMESH_MANAGED" name="Managed"/>
    <map enum-item="D3DXMESH_WRITEONLY" name="WriteOnly"/>
    <map enum-item="D3DXMESH_DYNAMIC" name="Dynamic"/>
    <map enum-item="D3DXMESH_SOFTWAREPROCESSING" name="Software"/>

    <map enum="_D3DXMESHOPT" name="MeshOptimizeFlags" flags="true" none="false"/>
    <map enum-item="D3DXMESHOPT_COMPACT" name="Compact"/>
    <map enum-item="D3DXMESHOPT_ATTRSORT" name="AttributeSort"/>
    <map enum-item="D3DXMESHOPT_VERTEXCACHE" name="VertexCache"/>
    <map enum-item="D3DXMESHOPT_STRIPREORDER" name="StripReorder"/>
    <map enum-item="D3DXMESHOPT_IGNOREVERTS" name="IgnoreVertices"/>
    <map enum-item="D3DXMESHOPT_DONOTSPLIT" name="DoNotSplit"/>
    <map enum-item="D3DXMESHOPT_DEVICEINDEPENDENT" name="DeviceIndependent"/>

    <map enum="_D3DXMESHSIMP" name="MeshSimplification" flags="false" none="false"/>
    <map enum-item="D3DXMESHSIMP_VERTEX" name="Vertex"/>
    <map enum-item="D3DXMESHSIMP_FACE" name="Face"/>

    <map enum="D3DMULTISAMPLE_TYPE" name="MultisampleType" flags="false" none="false"/>
    <map enum-item="D3DMULTISAMPLE_NONE" name="None"/>
    <map enum-item="D3DMULTISAMPLE_NONMASKABLE" name="NonMaskable"/>
    <map enum-item="D3DMULTISAMPLE_2_SAMPLES" name="TwoSamples"/>
    <map enum-item="D3DMULTISAMPLE_3_SAMPLES" name="ThreeSamples"/>
    <map enum-item="D3DMULTISAMPLE_4_SAMPLES" name="FourSamples"/>
    <map enum-item="D3DMULTISAMPLE_5_SAMPLES" name="FiveSamples"/>
    <map enum-item="D3DMULTISAMPLE_6_SAMPLES" name="SixSamples"/>
    <map enum-item="D3DMULTISAMPLE_7_SAMPLES" name="SevenSamples"/>
    <map enum-item="D3DMULTISAMPLE_8_SAMPLES" name="EightSamples"/>
    <map enum-item="D3DMULTISAMPLE_9_SAMPLES" name="NineSamples"/>
    <map enum-item="D3DMULTISAMPLE_10_SAMPLES" name="TenSamples"/>
    <map enum-item="D3DMULTISAMPLE_11_SAMPLES" name="ElevenSamples"/>
    <map enum-item="D3DMULTISAMPLE_12_SAMPLES" name="TwelveSamples"/>
    <map enum-item="D3DMULTISAMPLE_13_SAMPLES" name="ThirteenSamples"/>
    <map enum-item="D3DMULTISAMPLE_14_SAMPLES" name="FourteenSamples"/>
    <map enum-item="D3DMULTISAMPLE_15_SAMPLES" name="FifteenSamples"/>
    <map enum-item="D3DMULTISAMPLE_16_SAMPLES" name="SixteenSamples"/>

    <map enum="D3DX_NORMALMAP" name="NormalMapFlags" flags="true" none="false"/>
    <map enum-item="D3DX_NORMALMAP_MIRROR_U" name="MirrorU"/>
    <map enum-item="D3DX_NORMALMAP_MIRROR_V" name="MirrorV"/>
    <map enum-item="D3DX_NORMALMAP_MIRROR" name="Mirror"/>
    <map enum-item="D3DX_NORMALMAP_INVERTSIGN" name="InvertSign"/>
    <map enum-item="D3DX_NORMALMAP_COMPUTE_OCCLUSION" name="ComputeOcclusion"/>

    <map enum="D3DXPARAMETER_CLASS" name="ParameterClass" flags="false" none="false"/>
    <map enum-item="D3DXPC_SCALAR" name="Scalar"/>
    <map enum-item="D3DXPC_VECTOR" name="Vector"/>
    <map enum-item="D3DXPC_MATRIX_ROWS" name="MatrixRows"/>
    <map enum-item="D3DXPC_MATRIX_COLUMNS" name="MatrixColumns"/>
    <map enum-item="D3DXPC_OBJECT" name="Object"/>
    <map enum-item="D3DXPC_STRUCT" name="Struct"/>

    <map enum="D3DX_PARAMETER" name="ParameterFlags" flags="true" none="true"/>
    <map enum-item="D3DX_PARAMETER_SHARED" name="Shared"/>
    <map enum-item="D3DX_PARAMETER_LITERAL" name="Literal"/>
    <map enum-item="D3DX_PARAMETER_ANNOTATION" name="Annotation"/>

    <map enum="D3DXPARAMETER_TYPE" name="ParameterType" flags="false" none="false"/>
    <map enum-item="D3DXPT_VOID" name="Void"/>
    <map enum-item="D3DXPT_BOOL" name="Bool"/>
    <map enum-item="D3DXPT_INT" name="Int"/>
    <map enum-item="D3DXPT_FLOAT" name="Float"/>
    <map enum-item="D3DXPT_STRING" name="String"/>
    <map enum-item="D3DXPT_TEXTURE" name="Texture"/>
    <map enum-item="D3DXPT_TEXTURE1D" name="Texture1D"/>
    <map enum-item="D3DXPT_TEXTURE2D" name="Texture2D"/>
    <map enum-item="D3DXPT_TEXTURE3D" name="Texture3D"/>
    <map enum-item="D3DXPT_TEXTURECUBE" name="TextureCube"/>
    <map enum-item="D3DXPT_SAMPLER" name="Sampler"/>
    <map enum-item="D3DXPT_SAMPLER1D" name="Sampler1D"/>
    <map enum-item="D3DXPT_SAMPLER2D" name="Sampler2D"/>
    <map enum-item="D3DXPT_SAMPLER3D" name="Sampler3D"/>
    <map enum-item="D3DXPT_SAMPLERCUBE" name="SamplerCube"/>
    <map enum-item="D3DXPT_PIXELSHADER" name="PixelShader"/>
    <map enum-item="D3DXPT_VERTEXSHADER" name="VertexShader"/>
    <map enum-item="D3DXPT_PIXELFRAGMENT" name="PixelFragment"/>
    <map enum-item="D3DXPT_VERTEXFRAGMENT" name="VertexFragment"/>
    <map enum-item="D3DXPT_UNSUPPORTED" name="Unsupported"/>

    <map enum="D3DPATCHEDGESTYLE" name="PatchEdgeStyle" flags="false" none="false"/>
    <map enum-item="D3DPATCHEDGE_DISCRETE" name="Discrete"/>
    <map enum-item="D3DPATCHEDGE_CONTINUOUS" name="Continuous"/>

    <map enum="D3DXPATCHMESHTYPE" name="PatchMeshType" flags="false" none="false"/>
    <map enum-item="D3DXPATCHMESH_RECT" name="Rectangle"/>
    <map enum-item="D3DXPATCHMESH_TRI" name="Triangle"/>
    <map enum-item="D3DXPATCHMESH_NPATCH" name="NPatch"/>

    <map enum="D3DPS20CAPS" name="PixelShaderCaps" flags="true" none="true"/>
    <map enum-item="D3DPS20CAPS_ARBITRARYSWIZZLE" name="ArbitrarySwizzle"/>
    <map enum-item="D3DPS20CAPS_GRADIENTINSTRUCTIONS" name="GradientInstructions"/>
    <map enum-item="D3DPS20CAPS_PREDICATION" name="Predication"/>
    <map enum-item="D3DPS20CAPS_NODEPENDENTREADLIMIT" name="NoDependentReadLimit"/>
    <map enum-item="D3DPS20CAPS_NOTEXINSTRUCTIONLIMIT" name="NoTextureInstructionLimit"/>

    <map enum="D3DXPLAYBACK_TYPE" name="PlaybackType" flags="false" none="false"/>
    <map enum-item="D3DXPLAY_LOOP" name="Loop"/>
    <map enum-item="D3DXPLAY_ONCE" name="Once"/>
    <map enum-item="D3DXPLAY_PINGPONG" name="PingPong"/>

    <map enum="D3DPOOL" name="Pool" flags="false" none="false"/>
    <map enum-item="D3DPOOL_DEFAULT" name="Default"/>
    <map enum-item="D3DPOOL_MANAGED" name="Managed"/>
    <map enum-item="D3DPOOL_SYSTEMMEM" name="SystemMemory"/>
    <map enum-item="D3DPOOL_SCRATCH" name="Scratch"/>

    <map enum="D3DPRESENT" name="Present" flags="true" none="true"/>
    <map enum-item="D3DPRESENT_DONOTFLIP" name="DoNotFlip"/>
    <map enum-item="D3DPRESENT_DONOTWAIT" name="DoNotWait"/>
    <map enum-item="D3DPRESENT_FLIPRESTART" name="FlipRestart"/>
    <map enum-item="D3DPRESENT_VIDEO_RESTRICT_TO_MONITOR" name="VideoRestrictToMonitor"/>
    <map enum-item="D3DPRESENT_LINEAR_CONTENT" name="LinearContent"/>
    <map enum-item="D3DPRESENT_FORCEIMMEDIATE" name="ForceImmediate"/>
    <map enum-item="D3DPRESENT_UPDATEOVERLAYONLY" name="UpdateOverlayOnly"/>
    <map enum-item="D3DPRESENT_HIDEOVERLAY" name="HideOverlay"/>
    <map enum-item="D3DPRESENT_UPDATECOLORKEY" name="UpdateColorKey"/>

    <map enum="D3DPRESENTFLAG" name="PresentFlags" flags="true" none="true"/>
    <map enum-item="D3DPRESENTFLAG_DEVICECLIP" name="DeviceClip"/>
    <map enum-item="D3DPRESENTFLAG_DISCARD_DEPTHSTENCIL" name="DiscardDepthStencil"/>
    <map enum-item="D3DPRESENTFLAG_LOCKABLE_BACKBUFFER" name="LockableBackBuffer"/>
    <map enum-item="D3DPRESENTFLAG_NOAUTOROTATE" name="NoAutoRotate"/>
    <map enum-item="D3DPRESENTFLAG_UNPRUNEDMODE" name="UnprunedMode"/>
    <map enum-item="D3DPRESENTFLAG_VIDEO" name="Video"/>
    <map enum-item="D3DPRESENTFLAG_OVERLAY_LIMITEDRGB" name="OverlayLimitedRgb"/>
    <map enum-item="D3DPRESENTFLAG_OVERLAY_YC" name="OverlayYCbCr_BT709"/>
    <map enum-item="D3DPRESENTFLAG_OVERLAY_YC" name="OverlayYCbCr_xvYCC"/>
    <map enum-item="D3DPRESENTFLAG_RESTRICTED_CONTENT" name="RestrictedContent"/>
    <map enum-item="D3DPRESENTFLAG_RESTRICT_SHARED_RESOURCE_DRIVER" name="RestrictSharedResourceDriver"/>

    <map enum="D3DPRESENT_INTERVAL" name="PresentInterval" flags="true" none="false"/>
    <map enum-item="D3DPRESENT_INTERVAL_DEFAULT" name="Default"/>
    <map enum-item="D3DPRESENT_INTERVAL_IMMEDIATE" name="Immediate"/>
    <map enum-item="D3DPRESENT_INTERVAL_ONE" name="One"/>
    <map enum-item="D3DPRESENT_INTERVAL_TWO" name="Two"/>
    <map enum-item="D3DPRESENT_INTERVAL_THREE" name="Three"/>
    <map enum-item="D3DPRESENT_INTERVAL_FOUR" name="Four"/>

    <map enum="D3DPMISCCAPS" name="PrimitiveMiscCaps" flags="true" none="false"/>
    <map enum-item="D3DPMISCCAPS_MASKZ" name="MaskZ"/>
    <map enum-item="D3DPMISCCAPS_CULLNONE" name="CullNone"/>
    <map enum-item="D3DPMISCCAPS_CULLCW" name="CullCW"/>
    <map enum-item="D3DPMISCCAPS_CULLCCW" name="CullCCW"/>
    <map enum-item="D3DPMISCCAPS_COLORWRITEENABLE" name="ColorWriteEnable"/>
    <map enum-item="D3DPMISCCAPS_CLIPPLANESCALEDPOINTS" name="ClipPlanesScaledPoints"/>
    <map enum-item="D3DPMISCCAPS_CLIPTLVERTS" name="ClipTLVertices"/>
    <map enum-item="D3DPMISCCAPS_TSSARGTEMP" name="TssArgTemp"/>
    <map enum-item="D3DPMISCCAPS_BLENDOP" name="BlendOperation"/>
    <map enum-item="D3DPMISCCAPS_NULLREFERENCE" name="NullReference"/>
    <map enum-item="D3DPMISCCAPS_INDEPENDENTWRITEMASKS" name="IndependentWriteMasks"/>
    <map enum-item="D3DPMISCCAPS_PERSTAGECONSTANT" name="PerStageConstant"/>
    <map enum-item="D3DPMISCCAPS_POSTBLENDSRGBCONVERT" name="PostBlendSrgbConvert"/>
    <map enum-item="D3DPMISCCAPS_FOGANDSPECULARALPHA" name="FogAndSpecularAlpha"/>
    <map enum-item="D3DPMISCCAPS_SEPARATEALPHABLEND" name="SeparateAlphaBlend"/>
    <map enum-item="D3DPMISCCAPS_MRTINDEPENDENTBITDEPTHS" name="MrtIndependentBitDepths"/>
    <map enum-item="D3DPMISCCAPS_MRTPOSTPIXELSHADERBLENDING" name="MrtPostPixelShaderBlending"/>
    <map enum-item="D3DPMISCCAPS_FOGVERTEXCLAMPED" name="FogVertexClamped"/>

    <map enum="D3DPRIMITIVETYPE" name="PrimitiveType" flags="false" none="false"/>
    <map enum-item="D3DPT_POINTLIST" name="PointList"/>
    <map enum-item="D3DPT_LINELIST" name="LineList"/>
    <map enum-item="D3DPT_LINESTRIP" name="LineStrip"/>
    <map enum-item="D3DPT_TRIANGLELIST" name="TriangleList"/>
    <map enum-item="D3DPT_TRIANGLESTRIP" name="TriangleStrip"/>
    <map enum-item="D3DPT_TRIANGLEFAN" name="TriangleFan"/>

    <map enum="D3DQUERYTYPE" name="QueryType" flags="false" none="false"/>
    <map enum-item="D3DQUERYTYPE_VCACHE" name="VCache"/>
    <map enum-item="D3DQUERYTYPE_RESOURCEMANAGER" name="ResourceManager"/>
    <map enum-item="D3DQUERYTYPE_VERTEXSTATS" name="VertexStats"/>
    <map enum-item="D3DQUERYTYPE_EVENT" name="Event"/>
    <map enum-item="D3DQUERYTYPE_OCCLUSION" name="Occlusion"/>
    <map enum-item="D3DQUERYTYPE_TIMESTAMP" name="Timestamp"/>
    <map enum-item="D3DQUERYTYPE_TIMESTAMPDISJOINT" name="TimestampDisjoint"/>
    <map enum-item="D3DQUERYTYPE_TIMESTAMPFREQ" name="TimestampFreq"/>
    <map enum-item="D3DQUERYTYPE_PIPELINETIMINGS" name="PipelineTimings"/>
    <map enum-item="D3DQUERYTYPE_INTERFACETIMINGS" name="InterfaceTimings"/>
    <map enum-item="D3DQUERYTYPE_VERTEXTIMINGS" name="VertexTimings"/>
    <map enum-item="D3DQUERYTYPE_PIXELTIMINGS" name="PixelTimings"/>
    <map enum-item="D3DQUERYTYPE_BANDWIDTHTIMINGS" name="BandwidthTimings"/>
    <map enum-item="D3DQUERYTYPE_CACHEUTILIZATION" name="CacheUtilization"/>

    <map enum="R2VB_VSMP" name="R2VBSampler" flags="false" none="false"/>
    <map enum-item="R2VB_VSMP_OVR_DMAP" name="OverrideDMap"/>
    <map enum-item="R2VB_VSMP_OVR_VTX0" name="OverrideVtx0"/>
    <map enum-item="R2VB_VSMP_OVR_VTX1" name="OverrideVtx1"/>
    <map enum-item="R2VB_VSMP_OVR_VTX2" name="OverrideVtx2"/>
    <map enum-item="R2VB_VSMP_OVR_VTX3" name="OverrideVtx3"/>
    <map enum-item="R2VB_VSMP_NUM" name="Count"/>

    <map enum="D3DPRASTERCAPS" name="RasterCaps" flags="true" none="false"/>
    <map enum-item="D3DPRASTERCAPS_DITHER" name="Dither"/>
    <map enum-item="D3DPRASTERCAPS_ZTEST" name="DepthTest"/>
    <map enum-item="D3DPRASTERCAPS_FOGVERTEX" name="FogVertex"/>
    <map enum-item="D3DPRASTERCAPS_FOGTABLE" name="FogTable"/>
    <map enum-item="D3DPRASTERCAPS_MIPMAPLODBIAS" name="MipMapLodBias"/>
    <map enum-item="D3DPRASTERCAPS_ZBUFFERLESSHSR" name="ZBufferLessHsr"/>
    <map enum-item="D3DPRASTERCAPS_FOGRANGE" name="FogRange"/>
    <map enum-item="D3DPRASTERCAPS_ANISOTROPY" name="Anisotropy"/>
    <map enum-item="D3DPRASTERCAPS_WBUFFER" name="WBuffer"/>
    <map enum-item="D3DPRASTERCAPS_WFOG" name="WFog"/>
    <map enum-item="D3DPRASTERCAPS_ZFOG" name="ZFog"/>
    <map enum-item="D3DPRASTERCAPS_COLORPERSPECTIVE" name="ColorPerspective"/>
    <map enum-item="D3DPRASTERCAPS_SCISSORTEST" name="ScissorTest"/>
    <map enum-item="D3DPRASTERCAPS_SLOPESCALEDEPTHBIAS" name="SlopeScaleDepthBias"/>
    <map enum-item="D3DPRASTERCAPS_DEPTHBIAS" name="DepthBias"/>
    <map enum-item="D3DPRASTERCAPS_MULTISAMPLE_TOGGLE" name="MultisampleToggle"/>

    <map enum="D3DXREGISTER_SET" name="RegisterSet" flags="false" none="false"/>
    <map enum-item="D3DXRS_BOOL" name="Bool"/>
    <map enum-item="D3DXRS_INT4" name="Int4"/>
    <map enum-item="D3DXRS_FLOAT4" name="Float4"/>
    <map enum-item="D3DXRS_SAMPLER" name="Sampler"/>

    <map enum="D3DRENDERSTATETYPE" name="RenderState" flags="false" none="false"/>
    <map enum-item="D3DRS_ZENABLE" name="ZEnable"/>
    <map enum-item="D3DRS_FILLMODE" name="FillMode"/>
    <map enum-item="D3DRS_SHADEMODE" name="ShadeMode"/>
    <map enum-item="D3DRS_ZWRITEENABLE" name="ZWriteEnable"/>
    <map enum-item="D3DRS_ALPHATESTENABLE" name="AlphaTestEnable"/>
    <map enum-item="D3DRS_LASTPIXEL" name="LastPixel"/>
    <map enum-item="D3DRS_SRCBLEND" name="SourceBlend"/>
    <map enum-item="D3DRS_DESTBLEND" name="DestinationBlend"/>
    <map enum-item="D3DRS_CULLMODE" name="CullMode"/>
    <map enum-item="D3DRS_ZFUNC" name="ZFunc"/>
    <map enum-item="D3DRS_ALPHAREF" name="AlphaRef"/>
    <map enum-item="D3DRS_ALPHAFUNC" name="AlphaFunc"/>
    <map enum-item="D3DRS_DITHERENABLE" name="DitherEnable"/>
    <map enum-item="D3DRS_ALPHABLENDENABLE" name="AlphaBlendEnable"/>
    <map enum-item="D3DRS_FOGENABLE" name="FogEnable"/>
    <map enum-item="D3DRS_SPECULARENABLE" name="SpecularEnable"/>
    <map enum-item="D3DRS_FOGCOLOR" name="FogColor"/>
    <map enum-item="D3DRS_FOGTABLEMODE" name="FogTableMode"/>
    <map enum-item="D3DRS_FOGSTART" name="FogStart"/>
    <map enum-item="D3DRS_FOGEND" name="FogEnd"/>
    <map enum-item="D3DRS_FOGDENSITY" name="FogDensity"/>
    <map enum-item="D3DRS_RANGEFOGENABLE" name="RangeFogEnable"/>
    <map enum-item="D3DRS_STENCILENABLE" name="StencilEnable"/>
    <map enum-item="D3DRS_STENCILFAIL" name="StencilFail"/>
    <map enum-item="D3DRS_STENCILZFAIL" name="StencilZFail"/>
    <map enum-item="D3DRS_STENCILPASS" name="StencilPass"/>
    <map enum-item="D3DRS_STENCILFUNC" name="StencilFunc"/>
    <map enum-item="D3DRS_STENCILREF" name="StencilRef"/>
    <map enum-item="D3DRS_STENCILMASK" name="StencilMask"/>
    <map enum-item="D3DRS_STENCILWRITEMASK" name="StencilWriteMask"/>
    <map enum-item="D3DRS_TEXTUREFACTOR" name="TextureFactor"/>
    <map enum-item="D3DRS_WRAP0" name="Wrap0"/>
    <map enum-item="D3DRS_WRAP1" name="Wrap1"/>
    <map enum-item="D3DRS_WRAP2" name="Wrap2"/>
    <map enum-item="D3DRS_WRAP3" name="Wrap3"/>
    <map enum-item="D3DRS_WRAP4" name="Wrap4"/>
    <map enum-item="D3DRS_WRAP5" name="Wrap5"/>
    <map enum-item="D3DRS_WRAP6" name="Wrap6"/>
    <map enum-item="D3DRS_WRAP7" name="Wrap7"/>
    <map enum-item="D3DRS_WRAP8" name="Wrap8"/>
    <map enum-item="D3DRS_WRAP9" name="Wrap9"/>
    <map enum-item="D3DRS_WRAP10" name="Wrap10"/>
    <map enum-item="D3DRS_WRAP11" name="Wrap11"/>
    <map enum-item="D3DRS_WRAP12" name="Wrap12"/>
    <map enum-item="D3DRS_WRAP13" name="Wrap13"/>
    <map enum-item="D3DRS_WRAP14" name="Wrap14"/>
    <map enum-item="D3DRS_WRAP15" name="Wrap15"/>
    <map enum-item="D3DRS_CLIPPING" name="Clipping"/>
    <map enum-item="D3DRS_LIGHTING" name="Lighting"/>
    <map enum-item="D3DRS_AMBIENT" name="Ambient"/>
    <map enum-item="D3DRS_FOGVERTEXMODE" name="FogVertexMode"/>
    <map enum-item="D3DRS_COLORVERTEX" name="ColorVertex"/>
    <map enum-item="D3DRS_LOCALVIEWER" name="LocalViewer"/>
    <map enum-item="D3DRS_NORMALIZENORMALS" name="NormalizeNormals"/>
    <map enum-item="D3DRS_DIFFUSEMATERIALSOURCE" name="DiffuseMaterialSource"/>
    <map enum-item="D3DRS_SPECULARMATERIALSOURCE" name="SpecularMaterialSource"/>
    <map enum-item="D3DRS_AMBIENTMATERIALSOURCE" name="AmbientMaterialSource"/>
    <map enum-item="D3DRS_EMISSIVEMATERIALSOURCE" name="EmissiveMaterialSource"/>
    <map enum-item="D3DRS_VERTEXBLEND" name="VertexBlend"/>
    <map enum-item="D3DRS_CLIPPLANEENABLE" name="ClipPlaneEnable"/>
    <map enum-item="D3DRS_POINTSIZE" name="PointSize"/>
    <map enum-item="D3DRS_POINTSIZE_MIN" name="PointSizeMin"/>
    <map enum-item="D3DRS_POINTSPRITEENABLE" name="PointSpriteEnable"/>
    <map enum-item="D3DRS_POINTSCALEENABLE" name="PointScaleEnable"/>
    <map enum-item="D3DRS_POINTSCALE_A" name="PointScaleA"/>
    <map enum-item="D3DRS_POINTSCALE_B" name="PointScaleB"/>
    <map enum-item="D3DRS_POINTSCALE_C" name="PointScaleC"/>
    <map enum-item="D3DRS_MULTISAMPLEANTIALIAS" name="MultisampleAntialias"/>
    <map enum-item="D3DRS_MULTISAMPLEMASK" name="MultisampleMask"/>
    <map enum-item="D3DRS_PATCHEDGESTYLE" name="PatchEdgeStyle"/>
    <map enum-item="D3DRS_DEBUGMONITORTOKEN" name="DebugMonitorToken"/>
    <map enum-item="D3DRS_POINTSIZE_MAX" name="PointSizeMax"/>
    <map enum-item="D3DRS_INDEXEDVERTEXBLENDENABLE" name="IndexedVertexBlendEnable"/>
    <map enum-item="D3DRS_COLORWRITEENABLE" name="ColorWriteEnable"/>
    <map enum-item="D3DRS_TWEENFACTOR" name="TweenFactor"/>
    <map enum-item="D3DRS_BLENDOP" name="BlendOperation"/>
    <map enum-item="D3DRS_POSITIONDEGREE" name="PositionDegree"/>
    <map enum-item="D3DRS_NORMALDEGREE" name="NormalDegree"/>
    <map enum-item="D3DRS_SCISSORTESTENABLE" name="ScissorTestEnable"/>
    <map enum-item="D3DRS_SLOPESCALEDEPTHBIAS" name="SlopeScaleDepthBias"/>
    <map enum-item="D3DRS_ANTIALIASEDLINEENABLE" name="AntialiasedLineEnable"/>
    <map enum-item="D3DRS_MINTESSELLATIONLEVEL" name="MinTessellationLevel"/>
    <map enum-item="D3DRS_MAXTESSELLATIONLEVEL" name="MaxTessellationLevel"/>
    <map enum-item="D3DRS_ADAPTIVETESS_X" name="AdaptiveTessX"/>
    <map enum-item="D3DRS_ADAPTIVETESS_Y" name="AdaptiveTessY"/>
    <map enum-item="D3DRS_ADAPTIVETESS_Z" name="AdaptiveTessZ"/>
    <map enum-item="D3DRS_ADAPTIVETESS_W" name="AdaptiveTessW"/>
    <map enum-item="D3DRS_ENABLEADAPTIVETESSELLATION" name="EnableAdaptiveTessellation"/>
    <map enum-item="D3DRS_TWOSIDEDSTENCILMODE" name="TwoSidedStencilMode"/>
    <map enum-item="D3DRS_CCW_STENCILFAIL" name="CcwStencilFail"/>
    <map enum-item="D3DRS_CCW_STENCILZFAIL" name="CcwStencilZFail"/>
    <map enum-item="D3DRS_CCW_STENCILPASS" name="CcwStencilPass"/>
    <map enum-item="D3DRS_CCW_STENCILFUNC" name="CcwStencilFunc"/>
    <map enum-item="D3DRS_COLORWRITEENABLE1" name="ColorWriteEnable1"/>
    <map enum-item="D3DRS_COLORWRITEENABLE2" name="ColorWriteEnable2"/>
    <map enum-item="D3DRS_COLORWRITEENABLE3" name="ColorWriteEnable3"/>
    <map enum-item="D3DRS_BLENDFACTOR" name="BlendFactor"/>
    <map enum-item="D3DRS_SRGBWRITEENABLE" name="SrgbWriteEnable"/>
    <map enum-item="D3DRS_DEPTHBIAS" name="DepthBias"/>
    <map enum-item="D3DRS_SEPARATEALPHABLENDENABLE" name="SeparateAlphaBlendEnable"/>
    <map enum-item="D3DRS_SRCBLENDALPHA" name="SourceBlendAlpha"/>
    <map enum-item="D3DRS_DESTBLENDALPHA" name="DestinationBlendAlpha"/>
    <map enum-item="D3DRS_BLENDOPALPHA" name="BlendOperationAlpha"/>

    <map enum="D3DX_RESOURCE_RESIDENCY" name="ResourceResidency" flags="false" none="false"/>
    <map enum-item="D3DX_RESOURCE_RESIDENCY_RESIDENT" name="Resident"/>
    <map enum-item="D3DX_RESOURCE_RESIDENCY_RESIDENT_IN_SHARED_MEMORY" name="ResidentInSharedMemory"/>
    <map enum-item="D3DX_RESOURCE_RESIDENCY_NOT_RESIDENT" name="NotResident"/>

    <map enum="D3DRESOURCETYPE" name="ResourceType" flags="false" none="false"/>
    <map enum-item="D3DRTYPE_SURFACE" name="Surface"/>
    <map enum-item="D3DRTYPE_VOLUME" name="Volume"/>
    <map enum-item="D3DRTYPE_TEXTURE" name="Texture"/>
    <map enum-item="D3DRTYPE_VOLUMETEXTURE" name="VolumeTexture"/>
    <map enum-item="D3DRTYPE_CUBETEXTURE" name="CubeTexture"/>
    <map enum-item="D3DRTYPE_VERTEXBUFFER" name="VertexBuffer"/>
    <map enum-item="D3DRTYPE_INDEXBUFFER" name="IndexBuffer"/>

    <map enum="D3DSAMPLER_TEXTURE_TYPE" name="SamplerTextureType"/>
    <map enum-item="D3DSTT_UNKNOWN" name="Unknown"/>
    <map enum-item="D3DSTT_2D" name="Texture2D"/>
    <map enum-item="D3DSTT_CUBE" name="Cube"/>
    <map enum-item="D3DSTT_VOLUME" name="Volume"/>

    <map enum="D3DSAMPLERSTATETYPE" name="SamplerState" flags="false" none="false"/>
    <map enum-item="D3DSAMP_ADDRESSU" name="AddressU"/>
    <map enum-item="D3DSAMP_ADDRESSV" name="AddressV"/>
    <map enum-item="D3DSAMP_ADDRESSW" name="AddressW"/>
    <map enum-item="D3DSAMP_BORDERCOLOR" name="BorderColor"/>
    <map enum-item="D3DSAMP_MAGFILTER" name="MagFilter"/>
    <map enum-item="D3DSAMP_MINFILTER" name="MinFilter"/>
    <map enum-item="D3DSAMP_MIPFILTER" name="MipFilter"/>
    <map enum-item="D3DSAMP_MIPMAPLODBIAS" name="MipMapLodBias"/>
    <map enum-item="D3DSAMP_MAXMIPLEVEL" name="MaxMipLevel"/>
    <map enum-item="D3DSAMP_MAXANISOTROPY" name="MaxAnisotropy"/>
    <map enum-item="D3DSAMP_SRGBTEXTURE" name="SrgbTexture"/>
    <map enum-item="D3DSAMP_ELEMENTINDEX" name="ElementIndex"/>
    <map enum-item="D3DSAMP_DMAPOFFSET" name="DisplacementMapOffset"/>

    <map enum="D3DSCANLINEORDERING" name="ScanlineOrdering" flags="false" none="false"/>
    <map enum-item="D3DSCANLINEORDERING_PROGRESSIVE" name="Progressive"/>
    <map enum-item="D3DSCANLINEORDERING_INTERLACED" name="Interlaced"/>

    <map enum="D3DPSHADECAPS" name="ShadeCaps" flags="true" none="false"/>
    <map enum-item="D3DPSHADECAPS_COLORGOURAUDRGB" name="ColorGouraudRgb"/>
    <map enum-item="D3DPSHADECAPS_SPECULARGOURAUDRGB" name="SpecularGouraudRgb"/>
    <map enum-item="D3DPSHADECAPS_ALPHAGOURAUDBLEND" name="AlphaGouraudBlend"/>
    <map enum-item="D3DPSHADECAPS_FOGGOURAUD" name="FogGouraud"/>

    <map enum="D3DSHADEMODE" name="ShadeMode" flags="false" none="false"/>
    <map enum-item="D3DSHADE_FLAT" name="Flat"/>
    <map enum-item="D3DSHADE_GOURAUD" name="Gouraud"/>

    <map enum="D3DXSHADER" name="ShaderFlags" flags="true" none="true"/>
    <map enum-item="D3DXSHADER_PACKMATRIX_COLUMNMAJOR" name="PackMatrixColumnMajor"/>
    <map enum-item="D3DXSHADER_PACKMATRIX_ROWMAJOR" name="PackMatrixRowMajor"/>
    <map enum-item="D3DXSHADER_AVOID_FLOW_CONTROL" name="AvoidFlowControl"/>
    <map enum-item="D3DXSHADER_DEBUG" name="Debug"/>
    <map enum-item="D3DXSHADER_ENABLE_BACKWARDS_COMPATIBILITY" name="EnableBackwardsCompatibility"/>
    <map enum-item="D3DXSHADER_FORCE_PS_SOFTWARE_NOOPT" name="ForcePSSoftwareNoOpt"/>
    <map enum-item="D3DXSHADER_FORCE_VS_SOFTWARE_NOOPT" name="ForceVSSoftwareNoOpt"/>
    <map enum-item="D3DXSHADER_IEEE_STRICTNESS" name="IeeeStrictness"/>
    <map enum-item="D3DXSHADER_NO_PRESHADER" name="NoPreshader"/>
    <map enum-item="D3DXSHADER_OPTIMIZATION_LEVEL0" name="OptimizationLevel0"/>
    <map enum-item="D3DXSHADER_OPTIMIZATION_LEVEL1" name="OptimizationLevel1"/>
    <map enum-item="D3DXSHADER_OPTIMIZATION_LEVEL2" name="OptimizationLevel2"/>
    <map enum-item="D3DXSHADER_OPTIMIZATION_LEVEL3" name="OptimizationLevel3"/>
    <map enum-item="D3DXSHADER_PARTIALPRECISION" name="PartialPrecision"/>
    <map enum-item="D3DXSHADER_PREFER_FLOW_CONTROL" name="PreferFlowControl"/>
    <map enum-item="D3DXSHADER_SKIPVALIDATION" name="SkipValidation"/>
    <map enum-item="D3DXSHADER_SKIPOPTIMIZATION" name="SkipOptimization"/>
    <map enum-item="D3DXSHADER_USE_LEGACY_D3DX9_31_DLL" name="UseLegacyD3DX9_31Dll"/>

    <map enum="D3DXSPRITE" name="SpriteFlags" flags="true" none="true"/>
    <map enum-item="D3DXSPRITE_DONOTSAVESTATE" name="DoNotSaveState"/>
    <map enum-item="D3DXSPRITE_DONOTMODIFY_RENDERSTATE" name="DoNotModifyRenderState"/>
    <map enum-item="D3DXSPRITE_OBJECTSPACE" name="ObjectSpace"/>
    <map enum-item="D3DXSPRITE_BILLBOARD" name="Billboard"/>
    <map enum-item="D3DXSPRITE_ALPHABLEND" name="AlphaBlend"/>
    <map enum-item="D3DXSPRITE_SORT_TEXTURE" name="SortTexture"/>
    <map enum-item="D3DXSPRITE_SORT_DEPTH_FRONTTOBACK" name="SortDepthFrontToBack"/>
    <map enum-item="D3DXSPRITE_SORT_DEPTH_BACKTOFRONT" name="SortDepthBackToFront"/>
    <map enum-item="D3DXSPRITE_DO_NOT_ADDREF_TEXTURE" name="DoNotAddRefTexture"/>

    <map enum="D3DSTATEBLOCKTYPE" name="StateBlockType" flags="false" none="false"/>
    <map enum-item="D3DSBT_ALL" name="All"/>
    <map enum-item="D3DSBT_PIXELSTATE" name="PixelState"/>
    <map enum-item="D3DSBT_VERTEXSTATE" name="VertexState"/>

    <map enum="D3DSTENCILCAPS" name="StencilCaps" flags="true" none="false"/>
    <map enum-item="D3DSTENCILCAPS_KEEP" name="Keep"/>
    <map enum-item="D3DSTENCILCAPS_ZERO" name="Zero"/>
    <map enum-item="D3DSTENCILCAPS_REPLACE" name="Replace"/>
    <map enum-item="D3DSTENCILCAPS_INCRSAT" name="IncrementClamp"/>
    <map enum-item="D3DSTENCILCAPS_DECRSAT" name="DecrementClamp"/>
    <map enum-item="D3DSTENCILCAPS_INVERT" name="Invert"/>
    <map enum-item="D3DSTENCILCAPS_INCR" name="Increment"/>
    <map enum-item="D3DSTENCILCAPS_DECR" name="Decrement"/>
    <map enum-item="D3DSTENCILCAPS_TWOSIDED" name="TwoSided"/>

    <map enum="D3DSTENCILOP" name="StencilOperation" flags="false" none="false"/>
    <map enum-item="D3DSTENCILOP_KEEP" name="Keep"/>
    <map enum-item="D3DSTENCILOP_ZERO" name="Zero"/>
    <map enum-item="D3DSTENCILOP_REPLACE" name="Replace"/>
    <map enum-item="D3DSTENCILOP_INCRSAT" name="IncrementSaturate"/>
    <map enum-item="D3DSTENCILOP_DECRSAT" name="DecrementSaturate"/>
    <map enum-item="D3DSTENCILOP_INVERT" name="Invert"/>
    <map enum-item="D3DSTENCILOP_INCR" name="Increment"/>
    <map enum-item="D3DSTENCILOP_DECR" name="Decrement"/>

    <map enum="D3DSTREAMSOURCE" name="StreamSource" flags="false" none="false"/>
    <map enum-item="D3DSTREAMSOURCE_INDEXEDDATA" name="IndexedData"/>
    <map enum-item="D3DSTREAMSOURCE_INSTANCEDATA" name="InstanceData"/>

    <map enum="D3DSWAPEFFECT" name="SwapEffect" flags="false" none="false"/>
    <map enum-item="D3DSWAPEFFECT_DISCARD" name="Discard"/>
    <map enum-item="D3DSWAPEFFECT_FLIP" name="Flip"/>
    <map enum-item="D3DSWAPEFFECT_COPY" name="Copy"/>
    <map enum-item="D3DSWAPEFFECT_OVERLAY" name="Overlay"/>
    <map enum-item="D3DSWAPEFFECT_FLIPEX" name="FlipEx"/>

    <map enum="D3DXTANGENT" name="TangentOptions" flags="true" none="true"/>
    <map enum-item="D3DXTANGENT_WRAP_U" name="WrapU"/>
    <map enum-item="D3DXTANGENT_WRAP_V" name="WrapV"/>
    <map enum-item="D3DXTANGENT_WRAP_UV" name="WrapUV"/>
    <map enum-item="D3DXTANGENT_DONT_NORMALIZE_PARTIALS" name="DontNormalizePartials"/>
    <map enum-item="D3DXTANGENT_DONT_ORTHOGONALIZE" name="DontOrthogonalize"/>
    <map enum-item="D3DXTANGENT_ORTHOGONALIZE_FROM_V" name="OrthogonalizeFromV"/>
    <map enum-item="D3DXTANGENT_ORTHOGONALIZE_FROM_U" name="OrthogonalizeFromU"/>
    <map enum-item="D3DXTANGENT_WEIGHT_BY_AREA" name="WeightByArea"/>
    <map enum-item="D3DXTANGENT_WEIGHT_EQUAL" name="WeightEqual"/>
    <map enum-item="D3DXTANGENT_WIND_CW" name="WindCW"/>
    <map enum-item="D3DXTANGENT_CALCULATE_NORMALS" name="CalculateNormals"/>
    <map enum-item="D3DXTANGENT_GENERATE_IN_PLACE" name="GenerateInPlace"/>

    <map enum="D3DTEXTUREADDRESS" name="TextureAddress" flags="false" none="false"/>
    <map enum-item="D3DTADDRESS_WRAP" name="Wrap"/>
    <map enum-item="D3DTADDRESS_MIRROR" name="Mirror"/>
    <map enum-item="D3DTADDRESS_CLAMP" name="Clamp"/>
    <map enum-item="D3DTADDRESS_BORDER" name="Border"/>
    <map enum-item="D3DTADDRESS_MIRRORONCE" name="MirrorOnce"/>

    <map enum="D3DPTADDRESSCAPS" name="TextureAddressCaps" flags="true" none="false"/>
    <map enum-item="D3DPTADDRESSCAPS_WRAP" name="Wrap"/>
    <map enum-item="D3DPTADDRESSCAPS_MIRROR" name="Mirror"/>
    <map enum-item="D3DPTADDRESSCAPS_CLAMP" name="Clamp"/>
    <map enum-item="D3DPTADDRESSCAPS_BORDER" name="Border"/>
    <map enum-item="D3DPTADDRESSCAPS_INDEPENDENTUV" name="IndependentUV"/>
    <map enum-item="D3DPTADDRESSCAPS_MIRRORONCE" name="MirrorOnce"/>

    <map enum="D3DTA" name="TextureArgument" flags="true" none="false"/>
    <map enum-item="D3DTA_SELECTMASK" name="SelectMask"/>
    <map enum-item="D3DTA_DIFFUSE" name="Diffuse"/>
    <map enum-item="D3DTA_CURRENT" name="Current"/>
    <map enum-item="D3DTA_TEXTURE" name="Texture"/>
    <map enum-item="D3DTA_TFACTOR" name="TFactor"/>
    <map enum-item="D3DTA_SPECULAR" name="Specular"/>
    <map enum-item="D3DTA_TEMP" name="Temp"/>
    <map enum-item="D3DTA_CONSTANT" name="Constant"/>
    <map enum-item="D3DTA_COMPLEMENT" name="Complement"/>
    <map enum-item="D3DTA_ALPHAREPLICATE" name="AlphaReplicate"/>

    <map enum="D3DPTEXTURECAPS" name="TextureCaps" flags="true" none="false"/>
    <map enum-item="D3DPTEXTURECAPS_PERSPECTIVE" name="Perspective"/>
    <map enum-item="D3DPTEXTURECAPS_POW2" name="Pow2"/>
    <map enum-item="D3DPTEXTURECAPS_ALPHA" name="Alpha"/>
    <map enum-item="D3DPTEXTURECAPS_SQUAREONLY" name="SquareOnly"/>
    <map enum-item="D3DPTEXTURECAPS_TEXREPEATNOTSCALEDBYSIZE" name="TextureRepeatNotScaledBySize"/>
    <map enum-item="D3DPTEXTURECAPS_ALPHAPALETTE" name="AlphaPalette"/>
    <map enum-item="D3DPTEXTURECAPS_NONPOW2CONDITIONAL" name="NonPow2Conditional"/>
    <map enum-item="D3DPTEXTURECAPS_PROJECTED" name="Projected"/>
    <map enum-item="D3DPTEXTURECAPS_CUBEMAP" name="CubeMap"/>
    <map enum-item="D3DPTEXTURECAPS_VOLUMEMAP" name="VolumeMap"/>
    <map enum-item="D3DPTEXTURECAPS_MIPMAP" name="MipMap"/>
    <map enum-item="D3DPTEXTURECAPS_MIPVOLUMEMAP" name="MipVolumeMap"/>
    <map enum-item="D3DPTEXTURECAPS_MIPCUBEMAP" name="MipCubeMap"/>
    <map enum-item="D3DPTEXTURECAPS_CUBEMAP_POW2" name="CubeMapPow2"/>
    <map enum-item="D3DPTEXTURECAPS_VOLUMEMAP_POW2" name="VolumeMapPow2"/>
    <map enum-item="D3DPTEXTURECAPS_NOPROJECTEDBUMPENV" name="NoProjectedBumpEnvironment"/>

    <map enum="D3DTSS_TCI" name="TextureCoordIndex" flags="true" none="false"/>
    <map enum-item="D3DTSS_TCI_PASSTHRU" name="PassThru"/>
    <map enum-item="D3DTSS_TCI_CAMERASPACENORMAL" name="CameraSpaceNormal"/>
    <map enum-item="D3DTSS_TCI_CAMERASPACEPOSITION" name="CameraSpacePosition"/>
    <map enum-item="D3DTSS_TCI_CAMERASPACEREFLECTIONVECTOR" name="CameraSpaceReflectionVector"/>
    <map enum-item="D3DTSS_TCI_SPHEREMAP" name="SphereMap"/>

    <map enum="D3DTEXTUREFILTERTYPE" name="TextureFilter" flags="false" none="false"/>
    <map enum-item="D3DTEXF_NONE" name="None"/>
    <map enum-item="D3DTEXF_POINT" name="Point"/>
    <map enum-item="D3DTEXF_LINEAR" name="Linear"/>
    <map enum-item="D3DTEXF_ANISOTROPIC" name="Anisotropic"/>
    <map enum-item="D3DTEXF_PYRAMIDALQUAD" name="PyramidalQuad"/>
    <map enum-item="D3DTEXF_GAUSSIANQUAD" name="GaussianQuad"/>
    <map enum-item="D3DTEXF_CONVOLUTIONMONO" name="ConvolutionMono"/>

    <map enum="D3DTEXTUREOP" name="TextureOperation" flags="false" none="false"/>
    <map enum-item="D3DTOP_DISABLE" name="Disable"/>
    <map enum-item="D3DTOP_SELECTARG1" name="SelectArg1"/>
    <map enum-item="D3DTOP_SELECTARG2" name="SelectArg2"/>
    <map enum-item="D3DTOP_MODULATE" name="Modulate"/>
    <map enum-item="D3DTOP_MODULATE2X" name="Modulate2X"/>
    <map enum-item="D3DTOP_MODULATE4X" name="Modulate4X"/>
    <map enum-item="D3DTOP_ADD" name="Add"/>
    <map enum-item="D3DTOP_ADDSIGNED" name="AddSigned"/>
    <map enum-item="D3DTOP_ADDSIGNED2X" name="AddSigned2X"/>
    <map enum-item="D3DTOP_SUBTRACT" name="Subtract"/>
    <map enum-item="D3DTOP_ADDSMOOTH" name="AddSmooth"/>
    <map enum-item="D3DTOP_BLENDDIFFUSEALPHA" name="BlendDiffuseAlpha"/>
    <map enum-item="D3DTOP_BLENDTEXTUREALPHA" name="BlendTextureAlpha"/>
    <map enum-item="D3DTOP_BLENDFACTORALPHA" name="BlendFactorAlpha"/>
    <map enum-item="D3DTOP_BLENDTEXTUREALPHAPM" name="BlendTextureAlphaPM"/>
    <map enum-item="D3DTOP_BLENDCURRENTALPHA" name="BlendCurrentAlpha"/>
    <map enum-item="D3DTOP_PREMODULATE" name="Premodulate"/>
    <map enum-item="D3DTOP_MODULATEALPHA_ADDCOLOR" name="ModulateAlphaAddColor"/>
    <map enum-item="D3DTOP_MODULATECOLOR_ADDALPHA" name="ModulateColorAddAlpha"/>
    <map enum-item="D3DTOP_MODULATEINVALPHA_ADDCOLOR" name="ModulateInvAlphaAddColor"/>
    <map enum-item="D3DTOP_MODULATEINVCOLOR_ADDALPHA" name="ModulateInvColorAddAlpha"/>
    <map enum-item="D3DTOP_BUMPENVMAP" name="BumpEnvironmentMap"/>
    <map enum-item="D3DTOP_BUMPENVMAPLUMINANCE" name="BumpEnvironmentMapLuminance"/>
    <map enum-item="D3DTOP_DOTPRODUCT3" name="DotProduct3"/>
    <map enum-item="D3DTOP_MULTIPLYADD" name="MultiplyAdd"/>
    <map enum-item="D3DTOP_LERP" name="Lerp"/>

    <map enum="D3DTEXOPCAPS" name="TextureOperationCaps" flags="true" none="false"/>
    <map enum-item="D3DTEXOPCAPS_DISABLE" name="Disable"/>
    <map enum-item="D3DTEXOPCAPS_SELECTARG1" name="SelectArg1"/>
    <map enum-item="D3DTEXOPCAPS_SELECTARG2" name="SelectArg2"/>
    <map enum-item="D3DTEXOPCAPS_MODULATE" name="Modulate"/>
    <map enum-item="D3DTEXOPCAPS_MODULATE2X" name="Modulate2X"/>
    <map enum-item="D3DTEXOPCAPS_MODULATE4X" name="Modulate4X"/>
    <map enum-item="D3DTEXOPCAPS_ADD" name="Add"/>
    <map enum-item="D3DTEXOPCAPS_ADDSIGNED" name="AddSigned"/>
    <map enum-item="D3DTEXOPCAPS_ADDSIGNED2X" name="AddSigned2X"/>
    <map enum-item="D3DTEXOPCAPS_SUBTRACT" name="Subtract"/>
    <map enum-item="D3DTEXOPCAPS_ADDSMOOTH" name="AddSmooth"/>
    <map enum-item="D3DTEXOPCAPS_BLENDDIFFUSEALPHA" name="BlendDiffuseAlpha"/>
    <map enum-item="D3DTEXOPCAPS_BLENDTEXTUREALPHA" name="BlendTextureAlpha"/>
    <map enum-item="D3DTEXOPCAPS_BLENDFACTORALPHA" name="BlendFactorAlpha"/>
    <map enum-item="D3DTEXOPCAPS_BLENDTEXTUREALPHAPM" name="BlendTextureAlphaPM"/>
    <map enum-item="D3DTEXOPCAPS_BLENDCURRENTALPHA" name="BlendCurrentAlpha"/>
    <map enum-item="D3DTEXOPCAPS_PREMODULATE" name="Premodulate"/>
    <map enum-item="D3DTEXOPCAPS_MODULATEALPHA_ADDCOLOR" name="ModulateAlphaAddColor"/>
    <map enum-item="D3DTEXOPCAPS_MODULATECOLOR_ADDALPHA" name="ModulateColorAddAlpha"/>
    <map enum-item="D3DTEXOPCAPS_MODULATEINVALPHA_ADDCOLOR" name="ModulateInvAlphaAddColor"/>
    <map enum-item="D3DTEXOPCAPS_MODULATEINVCOLOR_ADDALPHA" name="ModulateInvColorAddAlpha"/>
    <map enum-item="D3DTEXOPCAPS_BUMPENVMAP" name="BumpEnvironmentMap"/>
    <map enum-item="D3DTEXOPCAPS_BUMPENVMAPLUMINANCE" name="BumpEnvironmentMapLuminance"/>
    <map enum-item="D3DTEXOPCAPS_DOTPRODUCT3" name="DotProduct3"/>
    <map enum-item="D3DTEXOPCAPS_MULTIPLYADD" name="MultiplyAdd"/>
    <map enum-item="D3DTEXOPCAPS_LERP" name="Lerp"/>

    <map enum="D3DTEXTURESTAGESTATETYPE" name="TextureStage" flags="false" none="false"/>
    <map enum-item="D3DTSS_COLOROP" name="ColorOperation"/>
    <map enum-item="D3DTSS_COLORARG1" name="ColorArg1"/>
    <map enum-item="D3DTSS_COLORARG2" name="ColorArg2"/>
    <map enum-item="D3DTSS_ALPHAOP" name="AlphaOperation"/>
    <map enum-item="D3DTSS_ALPHAARG1" name="AlphaArg1"/>
    <map enum-item="D3DTSS_ALPHAARG2" name="AlphaArg2"/>
    <map enum-item="D3DTSS_BUMPENVMAT00" name="BumpEnvironmentMat00"/>
    <map enum-item="D3DTSS_BUMPENVMAT01" name="BumpEnvironmentMat01"/>
    <map enum-item="D3DTSS_BUMPENVMAT10" name="BumpEnvironmentMat10"/>
    <map enum-item="D3DTSS_BUMPENVMAT11" name="BumpEnvironmentMat11"/>
    <map enum-item="D3DTSS_TEXCOORDINDEX" name="TexCoordIndex"/>
    <map enum-item="D3DTSS_BUMPENVLSCALE" name="BumpEnvironmentLScale"/>
    <map enum-item="D3DTSS_BUMPENVLOFFSET" name="BumpEnvironmentLOffset"/>
    <map enum-item="D3DTSS_TEXTURETRANSFORMFLAGS" name="TextureTransformFlags"/>
    <map enum-item="D3DTSS_COLORARG0" name="ColorArg0"/>
    <map enum-item="D3DTSS_ALPHAARG0" name="AlphaArg0"/>
    <map enum-item="D3DTSS_RESULTARG" name="ResultArg"/>
    <map enum-item="D3DTSS_CONSTANT" name="Constant"/>

    <map enum="D3DTEXTURETRANSFORMFLAGS" name="TextureTransform" flags="false" none="false"/>
    <map enum-item="D3DTTFF_DISABLE" name="Disable"/>
    <map enum-item="D3DTTFF_COUNT1" name="Count1"/>
    <map enum-item="D3DTTFF_COUNT2" name="Count2"/>
    <map enum-item="D3DTTFF_COUNT3" name="Count3"/>
    <map enum-item="D3DTTFF_COUNT4" name="Count4"/>
    <map enum-item="D3DTTFF_PROJECTED" name="Projected"/>

    <map enum="D3DWRAPCOORD" name="TextureWrapping" flags="true" none="true"/>
    <map enum-item="D3DWRAPCOORD_0" name="WrapCoordinate0"/>
    <map enum-item="D3DWRAPCOORD_1" name="WrapCoordinate1"/>
    <map enum-item="D3DWRAPCOORD_2" name="WrapCoordinate2"/>
    <map enum-item="D3DWRAPCOORD_3" name="WrapCoordinate3"/>

    <map enum="D3DXPRIORITY_TYPE" name="TrackPriority" flags="false" none="false"/>
    <map enum-item="D3DXPRIORITY_LOW" name="Low"/>
    <map enum-item="D3DXPRIORITY_HIGH" name="High"/>

    <map enum="D3DTRANSFORMSTATETYPE2" replace="D3DTRANSFORMSTATETYPE" name="TransformState" flags="false" none="false"/>
    <map enum-item="D3DTS2_VIEW" name="View"/>
    <map enum-item="D3DTS2_PROJECTION" name="Projection"/>
    <map enum-item="D3DTS2_WORLD" name="World"/>
    <map enum-item="D3DTS2_WORLD1" name="World1"/>
    <map enum-item="D3DTS2_WORLD2" name="World2"/>
    <map enum-item="D3DTS2_WORLD3" name="World3"/>
    <map enum-item="D3DTS2_TEXTURE0" name="Texture0"/>
    <map enum-item="D3DTS2_TEXTURE1" name="Texture1"/>
    <map enum-item="D3DTS2_TEXTURE2" name="Texture2"/>
    <map enum-item="D3DTS2_TEXTURE3" name="Texture3"/>
    <map enum-item="D3DTS2_TEXTURE4" name="Texture4"/>
    <map enum-item="D3DTS2_TEXTURE5" name="Texture5"/>
    <map enum-item="D3DTS2_TEXTURE6" name="Texture6"/>
    <map enum-item="D3DTS2_TEXTURE7" name="Texture7"/>

    <map enum="D3DXTRANSITION_TYPE" name="TransitionType" flags="false" none="false"/>
    <map enum-item="D3DXTRANSITION_LINEAR" name="Linear"/>
    <map enum-item="D3DXTRANSITION_EASEINEASEOUT" name="EaseInEaseOut"/>

    <map enum="D3DUSAGE" name="Usage" flags="true" none="true"/>
    <map enum-item="D3DUSAGE_AUTOGENMIPMAP" name="AutoGenerateMipMap"/>
    <map enum-item="D3DUSAGE_DEPTHSTENCIL" name="DepthStencil"/>
    <map enum-item="D3DUSAGE_DMAP" name="DisplacementMap"/>
    <map enum-item="D3DUSAGE_DONOTCLIP" name="DoNotClip"/>
    <map enum-item="D3DUSAGE_DYNAMIC" name="Dynamic"/>
    <map enum-item="D3DUSAGE_NONSECURE" name="NonSecure"/>
    <map enum-item="D3DUSAGE_NPATCHES" name="NPatches"/>
    <map enum-item="D3DUSAGE_POINTS" name="Points"/>
    <map enum-item="D3DUSAGE_RENDERTARGET" name="RenderTarget"/>
    <map enum-item="D3DUSAGE_RTPATCHES" name="RTPatches"/>
    <map enum-item="D3DUSAGE_WRITEONLY" name="WriteOnly"/>
    <map enum-item="D3DUSAGE_SOFTWAREPROCESSING" name="SoftwareProcessing"/>
    <map enum-item="D3DUSAGE_TEXTAPI" name="TextApi"/>
    <map enum-item="D3DUSAGE_QUERY_LEGACYBUMPMAP" name="QueryLegacyBumpMap"/>
    <map enum-item="D3DUSAGE_QUERY_SRGBREAD" name="QuerySrgbRead"/>
    <map enum-item="D3DUSAGE_QUERY_FILTER" name="QueryFilter"/>
    <map enum-item="D3DUSAGE_QUERY_SRGBWRITE" name="QuerySrgbWrite"/>
    <map enum-item="D3DUSAGE_QUERY_POSTPIXELSHADER_BLENDING" name="QueryPostPixelShaderBlending"/>
    <map enum-item="D3DUSAGE_QUERY_VERTEXTEXTURE" name="QueryVertexTexture"/>
    <map enum-item="D3DUSAGE_QUERY_WRAPANDMIP" name="QueryWrapAndMip"/>

    <map enum="D3DXIMT" name="UVAtlasQuality" flags="false" none="false"/>
    <map enum-item="D3DXUVATLAS_DEFAULT" name="Default"/>
    <map enum-item="D3DXUVATLAS_GEODESIC_FAST" name="GeodesicFast"/>
    <map enum-item="D3DXUVATLAS_GEODESIC_QUALITY" name="GeodesicQuality"/>

    <map enum="D3DVERTEXBLENDFLAGS" name="VertexBlend" flags="false" none="false"/>
    <map enum-item="D3DVBF_DISABLE" name="Disable"/>
    <map enum-item="D3DVBF_1WEIGHTS" name="Weights1"/>
    <map enum-item="D3DVBF_2WEIGHTS" name="Weights2"/>
    <map enum-item="D3DVBF_3WEIGHTS" name="Weights3"/>
    <map enum-item="D3DVBF_0WEIGHTS" name="Weights0"/>
    <map enum-item="D3DVBF_TWEENING" name="Tweening"/>

    <map enum="D3DFVF" name="VertexFormat" flags="true" none="true"/>
    <map enum-item="D3DFVF_NORMAL" name="Normal"/>
    <map enum-item="D3DFVF_PSIZE" name="PointSize"/>
    <map enum-item="D3DFVF_DIFFUSE" name="Diffuse"/>
    <map enum-item="D3DFVF_SPECULAR" name="Specular"/>
    <map enum-item="D3DFVF_XYZ" name="Position"/>
    <map enum-item="D3DFVF_XYZRHW" name="PositionRhw"/>
    <map enum-item="D3DFVF_XYZB1" name="PositionBlend1"/>
    <map enum-item="D3DFVF_XYZB2" name="PositionBlend2"/>
    <map enum-item="D3DFVF_XYZB3" name="PositionBlend3"/>
    <map enum-item="D3DFVF_XYZB4" name="PositionBlend4"/>
    <map enum-item="D3DFVF_XYZB5" name="PositionBlend5"/>
    <map enum-item="D3DFVF_XYZW" name="PositionW"/>
    <map enum-item="D3DFVF_TEX0" name="Texture0"/>
    <map enum-item="D3DFVF_TEX1" name="Texture1"/>
    <map enum-item="D3DFVF_TEX2" name="Texture2"/>
    <map enum-item="D3DFVF_TEX3" name="Texture3"/>
    <map enum-item="D3DFVF_TEX4" name="Texture4"/>
    <map enum-item="D3DFVF_TEX5" name="Texture5"/>
    <map enum-item="D3DFVF_TEX6" name="Texture6"/>
    <map enum-item="D3DFVF_TEX7" name="Texture7"/>
    <map enum-item="D3DFVF_TEX8" name="Texture8"/>
    <map enum-item="D3DFVF_POSITION_MASK" name="PositionMask"/>
    <map enum-item="D3DFVF_TEXCOUNT_MASK" name="TextureCountMask"/>
    <map enum-item="D3DFVF_TEXCOUNT_SHIFT" name="TextureCountShift"/>
    <map enum-item="D3DFVF_LASTBETA_UBYTE4" name="LastBetaUByte4"/>
    <map enum-item="D3DFVF_LASTBETA_D3DCOLOR" name="LastBetaColor"/>

    <map enum="D3DFVFCAPS" name="VertexFormatCaps" flags="true" none="false"/>
    <map enum-item="D3DFVFCAPS_TEXCOORDCOUNTMASK" name="TextureCoordCountMask"/>
    <map enum-item="D3DFVFCAPS_DONOTSTRIPELEMENTS" name="DoNotStripElements"/>
    <map enum-item="D3DFVFCAPS_PSIZE" name="PointSize"/>

    <map enum="D3DVTXPCAPS" name="VertexProcessingCaps" flags="true" none="false"/>
    <map enum-item="D3DVTXPCAPS_TEXGEN" name="TextureGen"/>
    <map enum-item="D3DVTXPCAPS_MATERIALSOURCE7" name="MaterialSource7"/>
    <map enum-item="D3DVTXPCAPS_DIRECTIONALLIGHTS" name="DirectionalLights"/>
    <map enum-item="D3DVTXPCAPS_POSITIONALLIGHTS" name="PositionalLights"/>
    <map enum-item="D3DVTXPCAPS_LOCALVIEWER" name="LocalViewer"/>
    <map enum-item="D3DVTXPCAPS_TWEENING" name="Tweening"/>
    <map enum-item="D3DVTXPCAPS_TEXGEN_SPHEREMAP" name="TexGenSphereMap"/>
    <map enum-item="D3DVTXPCAPS_NO_TEXGEN_NONLOCALVIEWER" name="NoTexGenNonLocalViewer"/>

    <map enum="D3DVS20CAPS" name="VertexShaderCaps" flags="true" none="true"/>
    <map enum-item="D3DVS20CAPS_PREDICATION" name="Predication"/>

    <map enum="D3DVERTEXTEXTURESAMPLER" name="VertexTextureSampler" flags="false" none="false"/>
    <map enum-item="D3DVERTEXTEXTURESAMPLER0" name="Sampler0"/>
    <map enum-item="D3DVERTEXTEXTURESAMPLER1" name="Sampler1"/>
    <map enum-item="D3DVERTEXTEXTURESAMPLER2" name="Sampler2"/>
    <map enum-item="D3DVERTEXTEXTURESAMPLER3" name="Sampler3"/>
    <map enum-item="D3DVERTEXTEXTURESAMPLERMAPSAMPLER" name="DisplacementMapSampler"/>

    <map enum="D3DBUSTYPE" name="VideoSubType"/>
    <map enum-item="D3DBUSTYPE_OTHER" name="Other"/>
    <map enum-item="D3DBUSTYPE_PCI" name="Pci"/>
    <map enum-item="D3DBUSTYPE_PCIX" name="PciX"/>
    <map enum-item="D3DBUSTYPE_PCIEXPRESS" name="PciExpress"/>
    <map enum-item="D3DBUSTYPE_AGP" name="Agp"/>
    <map enum-item="D3DBUSIMPL_MODIFIER_(.*)" name-tmp="$1"/>

    <map enum="_D3DXWELDEPSILONSFLAGS" name="WeldFlags" flags="true" none="false"/>
    <map enum-item="D3DXWELDEPSILONS_WELDALL" name="WeldAll"/>
    <map enum-item="D3DXWELDEPSILONS_WELDPARTIALMATCHES" name="WeldPartialMatches"/>
    <map enum-item="D3DXWELDEPSILONS_DONOTREMOVEVERTICES" name="DoNotRemoveVertices"/>
    <map enum-item="D3DXWELDEPSILONS_DONOTSPLIT" name="DoNotSplit"/>

    <map enum="D3DXF_FILEFORMAT2" replace="D3DXF_FILEFORMAT" name="XFileFormat" flags="true" none="false"/>
    <map enum-item="D3DXF_FILEFORMAT_BINARY" name="Binary"/>
    <map enum-item="D3DXF_FILEFORMAT_TEXT" name="Text"/>
    <map enum-item="D3DXF_FILEFORMAT_COMPRESSED" name="Compressed"/>

    <map enum="D3DZBUFFERTYPE" name="ZBufferType" flags="false" none="false"/>
    <map enum-item="D3DZB_TRUE" name="UseZBuffer"/>
    <map enum-item="D3DZB_FALSE" name="DontUseZBuffer"/>
    <map enum-item="D3DZB_USEW" name="UseWBuffer"/>

    <map enum="D3DBACKBUFFER_TYPE" visibility="internal"/>
    
    <!--
    // *****************************************************************
    // D3D9 Structures
    // *****************************************************************
    -->
    <map struct="D3D(.*)" name-tmp="$1" />
    <map struct="D3DX(.*)" name-tmp="$1" />
    <remove struct="D3D_OMAC" />
    <remove struct="D3DAES_CTR_IV" />
    <remove struct="D3DENCRYPTED_BLOCK_INFO" />
    <remove struct="D3DRANGE" />
    <remove struct="D3DMEMORYPRESSURE" />
    <remove struct="D3DCOMPOSERECTDESC" />
    <remove struct="D3DCOMPOSERECTDESTINATION" />
    <remove struct="D3DOVERLAYCAPS" />
    <remove struct="D3DCONTENTPROTECTIONCAPS" />
    <remove struct="D3DXFONT_DESCA" />
    <remove struct="D3DXF_FILELOADRESOURCE" />
    <remove struct="D3DXF_FILELOADMEMORY" />
    <remove struct="D3DXINTERSECTINFO" />
    <remove struct="D3DXSHMATERIAL" />
    <remove struct="D3DXSHPRTSPLITMESHVERTDATA" />
    <remove struct="D3DXSHPRTSPLITMESHCLUSTERDATA" />
    <remove struct="D3DXSHADER_TYPEINFO" />
    <remove struct="D3DXSHADER_STRUCTMEMBERINFO" />
    <remove struct="D3DXSHCOMPRESSQUALITYTYPE" />
    <remove struct="D3DXSHGPUSIMOPT" />

    <map struct="D3DXFONT_DESCW" name="FontDescription" />
    <map field="D3DXFONT_DESCW::Weight" type="D3DX9_FONT_WEIGHT" />
    <map field="D3DXFONT_DESCW::Quality" type="D3DX9_FONT_QUALITY" />
    <map field="D3DXFONT_DESCW::OutputPrecision" type="D3DX9_FONT_PRECISION" />
    <map field="D3DXFONT_DESCW::CharSet" name="CharacterSet" type="D3DX9_FONT_CHARSET" />
    <map field="D3DXFONT_DESCW::PitchAndFamily" type="D3DX9_FONT_PITCHFAMILY" />

    <map struct="D3DRESOURCESTATS" name="ResourceStats"/>
    <map field="D3DRESOURCESTATS::ApproxBytesDownloaded" name="ApproximateBytesDownloaded"/>
    <map field="D3DRESOURCESTATS::NumEvicts" name="NumberEvicted"/>
    <map field="D3DRESOURCESTATS::NumVidCreates" name="NumberVideoCreated"/>
    <map field="D3DRESOURCESTATS::LastPri" name="LastPriority"/>
    <map field="D3DRESOURCESTATS::NumUsed" name="NumberUsed"/>
    <map field="D3DRESOURCESTATS::NumUsedInVidMem" name="NumberUsedInVideoMemory"/>
    <map field="D3DRESOURCESTATS::bThrashing" name="Thrashing"/>
    
    <map struct="D3DDEVINFO_(.*)" name-tmp="$1"/>
    <map struct="D3DDEVINFO_RESOURCEMANAGER" name="ResourceManager"/>
    <map struct="D3DDEVINFO_VCACHE" name="VCache"/>
    <map struct="D3DDEVINFO_D3D9PIPELINETIMINGS" name="PipelineTimings"/>
    <map struct="D3DDEVINFO_D3D9INTERFACETIMINGS" name="InterfaceTimings"/>
    <map struct="D3DDEVINFO_D3D9STAGETIMINGS" name="StageTimings"/>
    <map struct="D3DDEVINFO_D3D9BANDWIDTHTIMINGS" name="BandwidthTimings"/>
    <map struct="D3DDEVINFO_D3D9CACHEUTILIZATION" name="CacheUtilization"/>
    <map struct="D3DDEVINFO_D3DVERTEXSTATS" name="VertexStats"/>

    <map field=".*::Usage" type="D3DUSAGE"/>
    
    <map struct="D3DPRESENTSTATS" name="PresentationStatistics" />
    <map struct="D3D(.*)9" name-tmp="$1" />
    
    <map struct="D3DXMATERIAL" name="ExtendedMaterial" />
    <map field="D3DXMATERIAL::MatD3D" name="MaterialD3D"/>
    <map field="D3DXMATERIAL::pTextureFilename" name="TextureFileName"/>

    <map struct="D3DXMESHCONTAINER" name="MeshContainer" struct-to-class="true"/>
    <map field="D3DXMESHCONTAINER::pMaterials" name="MaterialPointer" visibility="internal"/>
    <map field="D3DXMESHCONTAINER::NumMaterials" name="MaterialCount" visibility="internal"/>

    <map struct="D3DXMESHDATA" name="MeshData" />
    <map struct="D3DXWELDEPSILONS" name="WeldEpsilons" />
    
    <map struct="D3DXEFFECTINSTANCE" name="EffectInstance" native="true" struct-to-class="true" marshal="true"/>
    <map field="D3DXEFFECTINSTANCE::pEffectFilename" name="EffectFilename"/>
    <map field="D3DXEFFECTINSTANCE::NumDefaults" name="DefaultCount" visibility="internal"/>
    <map field="D3DXEFFECTINSTANCE::pDefaults" name="DefaultPointer" visibility="internal"/>

    <map struct="D3DXFONT_DESCW" name="FontDescription" />

    <map struct="D3DLOCKED_RECT" visibility="internal"/>
    <map struct="D3DLOCKED_BOX" visibility="internal"/>
    
    <map struct="D3DADAPTER_IDENTIFIER9" struct-to-class="true" name="AdapterDetails" />
    <map field="DriverVersion" name="RawDriverVersion" visibility="internal"/>
    <map field="SubSysId" name="SubsystemId"/>
    <map field="WHQLLevel" name="WhqlLevel"/>

    <map struct="D3DXATTRIBUTEWEIGHTS" name="AttributeWeights" />
    <map field="Texcoord" name="TextureCoordinate" />

    <map struct="D3DXBONECOMBINATION" name="BoneCombination" native="true" struct-to-class="true" marshal="true"/>
    <map field="BoneId" name="BonedIdsPointer" visibility="internal"/>

    <map struct="D3DXKEY_CALLBACK" name="CallbackKey" />
    <map field="pCallbackData" name="Data"/>

    <map struct="D3DCAPS9" name="Capabilities" />
    <map field="Caps" type="D3DCAPS" />
    <map field="Caps2" type="D3DCAPS2" />
    <map field="Caps3" type="D3DCAPS3" />
    <map field="PresentationIntervals" type="D3DPRESENT_INTERVAL" />
    <map field="CursorCaps" type="D3DCURSORCAPS" />
    <map field="DevCaps" name="DeviceCaps" type="D3DDEVCAPS" />
    <map field="DevCaps2" name="DeviceCaps2" type="D3DDEVCAPS2" />
    <map field="PrimitiveMiscCaps" type="D3DPMISCCAPS" />
    <map field="RasterCaps" type="D3DPRASTERCAPS" />
    <map field="ZCmpCaps" name="DepthCompareCaps" type="D3DPCMPCAPS" />
    <map field="SrcBlendCaps" name="SourceBlendCaps" type="D3DPBLENDCAPS" />
    <map field="DestBlendCaps" name="DestinationBlendCaps" type="D3DPBLENDCAPS" />
    <map field="AlphaCmpCaps" name="AlpaCompareCaps" type="D3DPCMPCAPS" />
    <map field="NumSimultaneousRTs" name="SimultaneousRTCount"/>
    <map field="TextureCaps" type="D3DPTEXTURECAPS"/>
    <map field=".*FilterCaps" type="D3DPTFILTERCAPS"/>
    <map field="TextureAddressCaps" type="D3DPTADDRESSCAPS"/>
    <map field="VolumeTextureAddressCaps" type="D3DPTADDRESSCAPS"/>
    <map field="DeclTypes" name="DeclarationTypes" type="D3DDTCAPS"/>
    <map field="LineCaps" type="D3DLINECAPS"/>
    <map field="PixelShaderVersion" name="PixelShaderVersion_" visibility="internal"/>
    <map field="VertexShaderVersion" name="VertexShaderVersion_" visibility="internal"/>
    <map field="Reserved5" visibility="internal"/>
    <map field="StencilCaps" type="D3DSTENCILCAPS"/>
    <map field="FVFCaps" type="D3DFVFCAPS"/>
    <map field="TextureOpCaps" name="TextureOperationCaps" type="D3DTEXOPCAPS"/>
    <map field="VertexProcessingCaps" type="D3DVTXPCAPS"/>
    <map field="ShadeCaps" type="D3DPSHADECAPS"/>

    <map struct="D3DCLIPSTATUS9" name="ClipStatus" />
    <map struct="D3DDEVICE_CREATION_PARAMETERS" name="CreationParameters" />
    <map struct="D3DDISPLAYMODE" name="DisplayMode" />
    <map struct="D3DDISPLAYMODEEX" name="DisplayModeEx" native="true" struct-to-class="true" new="true" />
    <map field="D3DDISPLAYMODEEX::Size" visibility="internal"/>
    <map struct="D3DDISPLAYMODEFILTER" name="DisplayModeFilter" />
    <map struct="D3DGAMMARAMP" name="GammaRamp" />
    <map struct="D3DINDEXBUFFER_DESC" name="IndexBufferDescription" />
    
    <map struct="D3DPSHADERCAPS2_0" name="PixelShader20Caps" />
    <map field="D3DPSHADERCAPS2_0::Caps" type="D3DPS20CAPS" />
    <map field="D3DPSHADERCAPS2_0::NumTemps" name="TempCount" />
    <map field="D3DPSHADERCAPS2_0::NumInstructionSlots" name="InstructionSlotCount" />

    <map struct="D3DRECTPATCH_INFO" name="RectanglePatchInfo" />
    
    <map struct="D3DTRIPATCH_INFO" name="TrianglePatchInfo" />
    <map field="D3DTRIPATCH_INFO::NumVertices" name="VertexCount"/>
    
    <map struct="D3DVERTEXBUFFER_DESC" name="VertexBufferDescription" />
    <map field="D3DVERTEXBUFFER_DESC::Size" name="SizeInBytes"/>
    <map field="D3DVERTEXBUFFER_DESC::FVF" name="FVF"/>
    
    <map struct="D3DVERTEXELEMENT9" name="VertexElement" />
    
    <map struct="D3DVSHADERCAPS2_0" name="VertexShader20Caps" />
    <map field="D3DVSHADERCAPS2_0::Caps" type="D3DVS20CAPS" />
    <map field="D3DVSHADERCAPS2_0::NumTemps" name="TempCount" />

    <map struct="D3DXATTRIBUTERANGE" name="AttributeRange" />
    <map struct="D3DXCONSTANTTABLE_DESC" name="ConstantTableDescription" />
    
    <map struct="D3DXEFFECTDEFAULT" name="EffectDefault" marshalto="true"/>
    <map field="D3DXEFFECTDEFAULT::pParamName" name="ParameterName"/>
    <map field="D3DXEFFECTDEFAULT::NumBytes" name="BufferSize" visibility="internal" />
    <map field="D3DXEFFECTDEFAULT::pValue" name="BufferPointer" visibility="internal"/>

    <map struct="D3DXKEY_QUATERNION" name="RotationKey" />
    <map struct="D3DXKEY_VECTOR3" name="ScaleKey" />
    <map struct="D3DXPATCHINFO" name="PatchInfo" />
    <map struct="D3DXRTE_DESC" name="RenderToEnvironmentMapDescription" />
    <map struct="D3DXRTS_DESC" name="RenderToSurfaceDescription" />

    <map struct="D3DXSEMANTIC" name="ShaderSemantic" />
    <map field="D3DXSEMANTIC::Usage" type="D3DDECLUSAGE" />

    <map field="D3DPRESENT_PARAMETERS::Flags" name="PresentFlags" type="D3DPRESENTFLAG" />
    <map field="D3DPRESENT_PARAMETERS::hDeviceWindow" name="DeviceWindowHandle" />
    <map field="D3DPRESENT_PARAMETERS::PresentationInterval" type="D3DPRESENT_INTERVAL" />
    <map field="D3DVERTEXBUFFER_DESC::FVF" type="D3DFVF" />
    <map field="D3DVERTEXELEMENT9::Type" type="D3DDECLTYPE" />
    <map field="D3DVERTEXELEMENT9::Method" type="D3DDECLMETHOD" />
    <map field="D3DVERTEXELEMENT9::Usage" type="D3DDECLUSAGE" />

    <!--
    // *****************************************************************
    // D3D9 Interfaces
    // *****************************************************************
    -->
    <map interface="IDirect3D(.+)" name-tmp="$1" />
    <map interface="IDirect3D(.+)9" name-tmp="$1" />
    <map interface="IDirect3D9Ex(.+)" name-tmp="$1" />
    <map interface="IDirect3D9Ex" name="Direct3DEx" />
    <map interface="ID3DX(.*)" name="$1" />
    <map interface="ID3D(XFile.*)" name="$1" />

    <map method="IDirect3DResource9::GetPrivateData" check="false"/>
    <map param="pSizeOfData" attribute="inout"/>

    <map param=".*::hConstant" name="effectHandle"/>

    <map interface="ID3DXInclude" name="Include" callback="true" callback-dual="false" />

    <remove interface="IDirect3DCryptoSession9" />
    <remove interface="IDirect3D9ExOverlayExtension" />
    <remove interface="ID3DXPRTBuffer" />
    <remove interface="ID3DXPRTEngine" />
    <remove interface="ID3DXPRTCompBuffer" />
    <remove interface="ID3DXTextureGutterHelper" />
    <map interface="ID3DXAllocateHierarchy" name="IAllocateHierarchy" />
    <map interface="ID3DXLoadUserData" name="ILoadUserData" />
    <map interface="ID3DXRenderToEnvMap" name="RenderToEnvironmentMap" />
    <map interface="ID3DXSaveUserData" name="ISaveUserData" />
    <map interface="IDirect3D9" name="Direct3D" />
    <map interface="IDirect3DDevice9Ex" name="DeviceEx" />
    <map interface="ID3DXSPMesh" name="SimplificationMesh" />

    <map param="IDirect3D9::CreateDevice::ppReturnedDeviceInterface" attribute="out fast"/>
    <map method="IDirect3D9::GetAdapterIdentifier" visibility="internal" />
    <map param="IDirect3D9::GetAdapterIdentifier::pIdentifier" return="true" attribute="out" />
    <map param="IDirect3D9::GetAdapterDisplayMode::pMode" return="true" attribute="out" />
    <map param="IDirect3D9::GetDeviceCaps::pCaps" return="true" attribute="out" />
    <map method="IDirect3D9::CreateDevice" visibility="internal" />
    <map param="BehaviorFlags" type="D3DCREATE" />
    <map param="pPresentationParameters" attribute="in buffer" />
    <map method="IDirect3D9::Check(.*)" name="Check$1_" check="false" visibility="internal"/>
    <map param="IDirect3D9::CheckDeviceMultiSampleType::pQualityLevels" attribute="out"/>
    <map param="IDirect3D9::EnumAdapterModes::pMode" return="true" attribute="out"/>
    
    <map param="IDirect3DDevice9::Clear::Flags" type="D3DCLEAR" />
    <map param="IDirect3DDevice9::Clear::pRects" attribute="in buffer optional" />
    <map method="IDirect3DDevice9::Clear" visibility="internal" name="Clear_" />
    <map param="IDirect3DDevice9::ColorFill::pRect" attribute="in optional" />

    <!-- Tag all Create methods with pp.* parameters to use Fast Out attribute -->
    <map method="IDirect3DDevice9(Ex)?::Create.*" visibility="internal" />
    <map param="IDirect3DDevice9::Create.*::pp.*" attribute="out fast"/>
    <map param="IDirect3DDevice9Ex::Create.*::pp.*" attribute="out fast"/>

    <map method="IDirect3D9Ex::CreateDeviceEx" visibility="internal"/>
    <map param="IDirect3D9Ex::CreateDeviceEx::ppReturnedDeviceInterface" attribute="out fast"/>
    <map param="IDirect3D9Ex::CreateDeviceEx::pPresentationParameters" attribute="in buffer"/>
    <map param="IDirect3D9Ex::CreateDeviceEx::pFullscreenDisplayMode" attribute="in buffer optional"/>
    <map method="IDirect3D9Ex::EnumAdapterModesEx" name="EnumerateAdapterModesEx"/>
    <map param="IDirect3D9Ex::EnumAdapterModesEx::pMode" return="true" attribute="out"/>
    <map param="IDirect3D9Ex::GetAdapterDisplayModeEx::pMode" return="true" attribute="out"/>
    <map param="IDirect3D9Ex::GetAdapterDisplayModeEx::pRotation" attribute="out" />
    <map method="IDirect3D9Ex::GetAdapterLUID" name="GetAdapterLuid"/>
    <map param="IDirect3D9Ex::GetAdapterLUID::pLUID" return="true" attribute="out"/>
    <map param="IDirect3D9Ex::GetAdapterModeCountEx::pFilter" attribute="in"/>

    <map param="IDirect3DDevice9::CreateAdditionalSwapChain::pSwapChain" attribute="out fast" />
    <map param="IDirect3DDevice9(Ex)?::.*Surface(Ex)?::ppSurface" return="true" attribute="out" />
    <map param="IDirect3DDevice9(Ex)?::CreateRenderTarget(Ex)?::ppSurface" return="true" attribute="out" />

    <map param="IDirect3DDevice9::CreateVertexShader::pFunction" type="void"/>
    <map param="IDirect3DDevice9::CreatePixelShader::pFunction" type="void"/>

    <map method="IDirect3DDevice9::DrawIndexedPrimitiveUP" visibility="internal" />
    <map method="IDirect3DDevice9::DrawPrimitiveUP" visibility="internal" />
    <map param="IDirect3DDevice9::EndStateBlock::ppSB" return="true" />

    <map param="IDirect3DDevice9::CreateVertexBuffer::FVF" name="vertexFormat" type="D3DFVF" />
    <map param="IDirect3DDevice9::CreateVertexBuffer::Usage" type="D3DUSAGE" />
    <map param="IDirect3DDevice9::CreateVertexDeclaration::pVertexElements" attribute="in buffer" />
    <map method="IDirect3DDevice9::GetFVF" name="GetVertexFormat" />
    <map method="IDirect3DDevice9::SetFVF" name="SetVertexFormat" />
    <map param="FVF" name="vertexFormat" type="D3DFVF" />
    <map param="IDirect3DDevice9::GetFVF::pFVF" name="vertexFormat" type="D3DFVF" />
    <map method="IDirect3DDevice9::DrawPrimitive" name="DrawPrimitives" />
    <map param="IDirect3DDevice9::Present::pSourceRect" type="void" attribute="in" />
    <map param="IDirect3DDevice9::Present::pDestRect" type="void" attribute="in" />
    <map param="IDirect3DDevice9::Present::pDirtyRegion" type="void" attribute="in" />
    <map method="IDirect3DDevice9::Present" visibility="internal" />

    <map param="IDirect3DDevice9::GetClipPlane::pPlane" return="true" attribute="out" />
    <map param="IDirect3DDevice9::GetClipStatus::pClipStatus" attribute="out" />
    <map param="IDirect3DDevice9::GetDirect3D::ppD3D9" attribute="out" />
    <map param="IDirect3DDevice9::GetDeviceCaps::pCaps" attribute="out" />
    <map param="IDirect3DDevice9::GetDisplayMode::pMode" return="true" attribute="out" />
    <map param="IDirect3DDevice9::GetCreationParameters::pParameters" attribute="out" />
    <map method="IDirect3DDevice9::GetBackBuffer" visibility="internal" />
    <map param="IDirect3DDevice9::GetBackBuffer::ppBackBuffer" return="true" attribute="out" />
    <map param="IDirect3DDevice9::GetRasterStatus::pRasterStatus" return="true" attribute="out" />
    <map param="IDirect3DDevice9::GetGammaRamp::pRamp" return="true" attribute="out" />
    <map param="IDirect3DDevice9::GetFrontBufferData::pDestSurface" attribute="in" />
    <map param="IDirect3DDevice9::GetDepthStencilSurface::ppZStencilSurface" attribute="out" />
    <map param="IDirect3DDevice9::GetViewport::pViewport" attribute="out" />
    <map param="IDirect3DDevice9::GetMaterial::pMaterial" attribute="out" />
    <map param="IDirect3DDevice9::GetLight::arg1" return="true" attribute="out" />

    <map method="IDirect3DDevice9::GetLightEnable" name="IsLightEnabled" />
    <map param="IDirect3DDevice9::GetLightEnable::pEnable" return="true" attribute="out" />
    
    <map method="IDirect3DDevice9::GetPaletteEntries" visibility="internal" />
    <map param="IDirect3DDevice9::GetPaletteEntries::pEntries" attribute="in buffer" />

    <map method="IDirect3DDevice9::GetPixelShaderConstant.*" visibility="internal"/>
    <map param="IDirect3DDevice9::GetPixelShaderConstantB::pConstantData" type="void" attribute="in"/>
    <map param="IDirect3DDevice9::GetPixelShaderConstantF::pConstantData" attribute="in buffer"/>
    <map param="IDirect3DDevice9::GetPixelShaderConstantI::pConstantData" attribute="in buffer"/>

    <map method="IDirect3DDevice9::GetRenderState" visibility="internal"/>
    <map param="IDirect3DDevice9::GetRenderState::pValue" type="void"/>

    <map param="IDirect3DDevice9::GetRenderTarget::ppRenderTarget" return="true" attribute="out" />

    <map method="IDirect3DDevice9::GetSamplerState" visibility="internal"/>
    <map param="IDirect3DDevice9::GetSamplerState::pValue" type="void"/>

    <map param="IDirect3DDevice9::GetStreamSource::ppStreamData" attribute="out" />
    <map param="IDirect3DDevice9::GetStreamSource::pOffsetInBytes" attribute="out" />
    <map param="IDirect3DDevice9::GetStreamSource::pStride" attribute="out" />
    <map method="IDirect3DDevice9::GetStreamSourceFreq" name="GetStreamSourceFrequency" />
    <map method="IDirect3DDevice9::SetStreamSourceFreq" name="SetStreamSourceFrequency" visibility="internal" />
    <map param="IDirect3DDevice9::GetStreamSourceFreq::pSetting" attribute="out" />

    <map param="IDirect3DDevice9::GetSwapChain::pSwapChain" return="true" attribute="out" />

    <map param="IDirect3DDevice9::GetTexture::ppTexture" return="true" attribute="out" />

    <map method="IDirect3DDevice9::GetTextureStageState" visibility="internal"/>
    <map param="IDirect3DDevice9::GetTextureStageState::pValue" type="void"/>

    <map param="IDirect3DDevice9::GetTransform::pMatrix" return="true" attribute="out" />

    <map method="IDirect3DDevice9::GetVertexShaderConstant.*" visibility="internal" />
    <map param="IDirect3DDevice9::GetVertexShaderConstantB::pConstantData" type="void" attribute="in"/>
    <map param="IDirect3DDevice9::GetVertexShaderConstantF::pConstantData" attribute="in buffer"/>
    <map param="IDirect3DDevice9::GetVertexShaderConstantI::pConstantData" attribute="in buffer"/>

    <map method="IDirect3DDevice9::LightEnable" name="EnableLight"/>

    <map param="IDirect3DDevice9::GetCurrentTexturePalette::PaletteNumber" attribute="out" />
    <map param="IDirect3DDevice9::GetScissorRect::pRect" attribute="out" />
    <map param="IDirect3DDevice9::GetVertexDeclaration::ppDecl" attribute="out" />
    <map param="IDirect3DDevice9::GetFVF::pFVF" attribute="out" />
    <map param="IDirect3DDevice9::GetVertexShader::ppShader" attribute="out" />
    <map param="IDirect3DDevice9::GetIndices::ppIndexData" attribute="out" />
    <map param="IDirect3DDevice9::GetPixelShader::ppShader" attribute="out" />

    <map param="IDirect3DDevice9::ProcessVertices::Flags" type="D3DLOCK" />

    <map method="IDirect3DDevice9::SetCursorPosition" visibility="internal" />
    <map method="IDirect3DDevice9::SetGammaRamp" visibility="internal" />

    <map param="IDirect3DDevice9::SetPaletteEntries::pEntries" attribute="in buffer" />

    <map param="IDirect3DDevice9::SetClipPlane::pPlane" type="SHARPDX_VECTOR4" />

    <map method="IDirect3DDevice9::SetPixelShaderConstant.*" visibility="internal"/>
    <map param="IDirect3DDevice9::SetPixelShaderConstant[BFI]::pConstantData" type="void" attribute="in"/>

    <map method="IDirect3DDevice9::SetVertexShaderConstant.*" visibility="internal"/>
    <map param="IDirect3DDevice9::SetVertexShaderConstant[BFI]::pConstantData" type="void" attribute="in"/>

    <map method="IDirect3DDevice9::SetTransform" name="SetTransform_" visibility="internal"/>
    <map param="State" type="int" />

    <map method="IDirect3DDevice9::StretchRect" name="StretchRectangle" />
    <map param="IDirect3DDevice9::StretchRect::pSourceRect" attribute="in optional" />
    <map param="IDirect3DDevice9::StretchRect::pDestRect" attribute="in optional" />

    <map param="IDirect3DDevice9::UpdateSurface::pSourceRect" attribute="in optional" />
    <map param="IDirect3DDevice9::UpdateSurface::pDestPoint" attribute="in optional" />

    <map method="IDirect3DDevice9::ShowCursor" name="GetSetShowCursor" />

    <map method="IDirect3DDevice9::GetAvailableTextureMem" property="false" visibility="internal"/>

    <map method="IDirect3DDevice9::GetDeviceCaps" name="GetCapabilities"/>

    <map method="IDirect3DDevice9::GetNumberOfSwapChains" name="GetSwapChainCount" />

    <map method="IDirect3DDevice9::DrawRectPatch" name="DrawRectanglePatch" />
    <map param="pNumSegs" attribute="in buffer"/>

    <map method="IDirect3DDevice9::DrawRectPatch" name="DrawRectanglePatch" visibility="internal"/>
    <map param="pNumSegs" attribute="in buffer"/>
    <map param="pRectPatchInfo" type="void"/>

    <map method="IDirect3DDevice9::DrawTriPatch" name="DrawTrianglePatch" visibility="internal"/>
    <map param="pNumSegs" attribute="in buffer"/>
    <map param="pTriPatchInfo" type="void"/>

    <map param="IDirect3DDevice9::Reset::pPresentationParameters" attribute="in out params"/>

    <map method="IDirect3DDevice9::TestCooperativeLevel" check="false"/>

    <map method="IDirect3DVertexBuffer9::Lock" visibility="internal" name="Lock_" />
    <map param="ppbData" attribute="out" />
    <map param="Flags" name="lockFlags" type="D3DLOCK" />
    <map param="ID3DXEffectStateManager::SetFVF::FVF" name="vertexFormat" type="D3DFVF" />
    <map method="ID3DXEffectStateManager::SetFVF" name="SetVertexFormat" />
    <map method="ID3DXBaseMesh::GetNumVertices" visibility="internal" property="false" />
    <map method="ID3DXBaseMesh::GetNumFaces" visibility="internal" property="false" />

    <map interface="ID3DXPMesh" name="ProgressiveMesh"/>
    <map method="ID3DXPMesh::SetNumVertices" visibility="internal" property="false" />
    <map method="ID3DXPMesh::SetNumFaces" visibility="internal" property="false" />

    <map param="IDirect3DStateBlock9::GetDevice::ppDevice" attribute="out" />
    <map param="IDirect3DResource9::GetDevice::ppDevice" attribute="out" />
    
    <map param="IDirect3DVertexDeclaration9::GetDevice::ppDevice" attribute="out" />
    <map method="IDirect3DVertexDeclaration9::GetDeclaration" visibility="internal" />
    <map param="IDirect3DVertexDeclaration9::GetDeclaration::pElement" attribute="out buffer" />
    <map param="IDirect3DVertexDeclaration9::GetDeclaration::pNumElements" attribute="inout" />

    <map param="IDirect3DVertexShader9::GetDevice::ppDevice" attribute="out" />
    <map method="IDirect3DVertexShader9::GetFunction" property="false" visibility="internal"/>
    <map param="IDirect3DVertexShader9::GetFunction::pSizeOfData" attribute="inout" />

    <map param="IDirect3DPixelShader9::GetDevice::ppDevice" attribute="out" />
    <map method="IDirect3DPixelShader9::GetFunction" property="false" visibility="internal"/>
    <map param="IDirect3DPixelShader9::GetFunction::pSizeOfData" attribute="inout" />

    <map method="IDirect3DBaseTexture9::[GS]etLOD" visibility="internal" property="false" />
    <map method="IDirect3DBaseTexture9::([GS]et)(AutoGenFilterType)" name="$1AutoMipGenerationFilter" />

    <map param="IDirect3DVolumeTexture9::GetLevelDesc::pDesc" return="true" attribute="out" />
    <map param="IDirect3DVolumeTexture9::GetVolumeLevel::ppVolumeLevel" return="true" attribute="out" />
    <map method="IDirect3DVolumeTexture9::LockBox" visibility="internal" />
    <map param="IDirect3DVolumeTexture9::LockBox::pBox" type="void"/>
    <map param="IDirect3DVolumeTexture9::LockBox::Flags" type="D3DLOCK"/>
    <map param="IDirect3DVolumeTexture9::LockBox::pLockedVolume" attribute="out" />
    
    <map method="IDirect3DVolumeTexture9::AddDirtyBox" visibility="internal" />
    <map param="IDirect3DVolumeTexture9::AddDirtyBox::pDirtyBox" type="void" />

    <map param="IDirect3DCubeTexture9::GetLevelDesc::pDesc" return="true" attribute="out" />
    <map param="IDirect3DCubeTexture9::GetCubeMapSurface::ppCubeMapSurface" return="true" attribute="out" />
    <map method="IDirect3DCubeTexture9::LockRect" name="LockRectangle" visibility="internal" />
    <map param="IDirect3DCubeTexture9::LockRect::Flags" type="D3DLOCK" />
    <map param="IDirect3DCubeTexture9::LockRect::pRect" type="void" />
    <map param="IDirect3DCubeTexture9::LockRect::pLockedRect" attribute="out" />
    
    <map method="IDirect3DCubeTexture9::UnlockRect" name="UnlockRectangle"/>
    <map method="IDirect3DCubeTexture9::AddDirtyRect" name="AddDirtyRectangle" visibility="internal" />
    <map param="IDirect3DCubeTexture9::AddDirtyRect::pDirtyRect" type="void" />

    <map param="IDirect3DVertexBuffer9::GetDesc::pDesc" attribute="out" />

    <map param="IDirect3DIndexBuffer9::GetDesc::pDesc" attribute="out" />
    <map method="IDirect3DIndexBuffer9::Lock" visibility="internal" />
    <map param="IDirect3DIndexBuffer9::Lock::ppbData" attribute="out" />
    <map param="IDirect3DIndexBuffer9::Lock::Flags" type="D3DLOCK" />

    <map param="IDirect3DSurface9::GetDesc::pDesc" attribute="out" />
    <map param="IDirect3DSurface9::GetDC::phdc" return="true" attribute="out" />
    <map method="IDirect3DSurface9::LockRect" name="LockRectangle" visibility="internal" />
    <map param="IDirect3DSurface9::LockRect::pRect" type="void"/>
    <map param="IDirect3DSurface9::LockRect::Flags" type="D3DLOCK"/>
    <map param="IDirect3DSurface9::LockRect::pLockedRect" attribute="out" />
    <map method="IDirect3DSurface9::UnlockRect" name="UnlockRectangle"/>
    <map method="IDirect3DSurface9::GetDC" property="false"/>
    <map method="IDirect3DSurface9::GetContainer" visibility="internal"/>
    <map param="IDirect3DSurface9::GetContainer::ppContainer" attribute="out"/>

    <map param="IDirect3DTexture9::GetLevelDesc::pDesc" return="true" attribute="out" />
    <map param="IDirect3DTexture9::GetSurfaceLevel::ppSurfaceLevel" attribute="out" return="true" />
    <map method="IDirect3DTexture9::LockRect" name="LockRectangle" visibility="internal" />
    <map param="IDirect3DTexture9::LockRect::pRect" type="void"/>
    <map param="IDirect3DTexture9::LockRect::Flags" type="D3DLOCK"/>
    <map param="IDirect3DTexture9::LockRect::pLockedRect" attribute="out" />
    <map method="IDirect3DTexture9::UnlockRect" name="UnlockRectangle"/>
    <map method="IDirect3DTexture9::AddDirtyRect" name="AddDirtyRectangle" visibility="internal" />
    <map param="IDirect3DTexture9::AddDirtyRect::pDirtyRect" type="void" />
    
    <map param="IDirect3DVolume9::GetDevice::ppDevice" attribute="out" />
    <map param="IDirect3DVolume9::GetPrivateData::pSizeOfData" attribute="out" />
    <map param="IDirect3DVolume9::GetDesc::pDesc" attribute="out" />

    <map method="IDirect3DVolume9::LockBox" visibility="internal" />
    <map param="IDirect3DVolume9::LockBox::pBox" type="void"/>
    <map param="IDirect3DVolume9::LockBox::Flags" type="D3DLOCK"/>
    <map param="IDirect3DVolume9::LockBox::pLockedVolume" attribute="out" />

    <map method="IDirect3DSwapChain9::GetBackBuffer" visibility="internal" />
    <map param="IDirect3DSwapChain9::GetFrontBufferData::pDestSurface" attribute="in" />
    <map param="IDirect3DSwapChain9::GetBackBuffer::ppBackBuffer" return="true" attribute="out" />
    <map param="IDirect3DSwapChain9::GetRasterStatus::pRasterStatus" attribute="out" />
    <map param="IDirect3DSwapChain9::GetDisplayMode::pMode" attribute="out" />
    <map param="IDirect3DSwapChain9::GetDevice::ppDevice" attribute="out" />
    <map param="IDirect3DSwapChain9::GetPresentParameters::pPresentationParameters" attribute="out" />

    <map method="IDirect3DSwapChain9::Present" visibility="internal" />
    <map param="IDirect3DSwapChain9::Present::pSourceRect" type="void" attribute="in optional" />
    <map param="IDirect3DSwapChain9::Present::pDestRect" type="void" attribute="inout optional" />
    
    <map param="IDirect3DQuery9::GetDevice::ppDevice" attribute="out" />
    <map method="IDirect3DQuery9::GetType" property="false" visibility="internal"/>
    <map param="IDirect3DQuery9::Issue::dwIssueFlags" type="D3DISSUE" />
    <map method="IDirect3DQuery9::GetType" property="false" />
    <map method="IDirect3DQuery9::GetData" visibility="internal" check="false"/>
    
    <map param="IDirect3DDevice9Ex::GetGPUThreadPriority::pPriority" attribute="out" />
    <map param="IDirect3DDevice9Ex::GetMaximumFrameLatency::pMaxLatency" attribute="out" />
    <map method="IDirect3DDevice9Ex::GetDisplayModeEx" visibility="internal" />
    <map param="IDirect3DDevice9Ex::GetDisplayModeEx::pMode" return="true" attribute="out" />
    <map param="IDirect3DDevice9Ex::GetDisplayModeEx::pRotation" type="void" />
    <map method="IDirect3DDevice9Ex::CheckDeviceState" name="CheckDeviceState_" visibility="internal" check="false" />
    <map method="IDirect3DDevice9Ex::CheckResourceResidency" visibility="internal" check="false" />
    <map param="IDirect3DDevice9Ex::CheckResourceResidency::pResourceArray" attribute="in buffer" />
    <map method="IDirect3DDevice9Ex::PresentEx" visibility="internal"/>
    <map param="IDirect3DDevice9Ex::PresentEx::pSourceRect" type="void" />
    <map param="IDirect3DDevice9Ex::PresentEx::pDestRect" type="void" />
    <map method="IDirect3DDevice9Ex::ResetEx" visibility="internal"/>
    <map param="IDirect3DDevice9Ex::ResetEx::pFullscreenDisplayMode" type="void" />
    <map param="IDirect3DDevice9Ex::SetConvolutionMonoKernel::rows" attribute="in buffer" />
    <map param="IDirect3DDevice9Ex::SetConvolutionMonoKernel::columns" attribute="in buffer" />

    <map param="IDirect3DSwapChain9Ex::GetLastPresentCount::pLastPresentCount" attribute="out" />
    <map param="IDirect3DSwapChain9Ex::GetPresentStats::pPresentationStatistics" attribute="out" />
    <map param="IDirect3DSwapChain9Ex::GetDisplayModeEx::pMode" attribute="out" />
    <map param="IDirect3DSwapChain9Ex::GetDisplayModeEx::pRotation" attribute="out" />
    <map param="IDirect3DDevice9Video::GetContentProtectionCaps::pCryptoType" attribute="out" />
    <map param="IDirect3DDevice9Video::GetContentProtectionCaps::pDecodeProfile" attribute="out" />
    <map param="IDirect3DDevice9Video::GetContentProtectionCaps::pCaps" attribute="out" />
    <map param="IDirect3DAuthenticatedChannel9::GetCertificateSize::pCertificateSize" attribute="out" />
    <map param="IDirect3DAuthenticatedChannel9::GetCertificate::ppCertificate" attribute="out" />
    <map param="IDirect3DCryptoSession9::GetCertificateSize::pCertificateSize" attribute="out" />
    <map param="IDirect3DCryptoSession9::GetCertificate::ppCertificate" attribute="out" />
    <map param="IDirect3DCryptoSession9::GetSurfacePitch::pSrcSurface" attribute="out" />
    <map param="IDirect3DCryptoSession9::GetSurfacePitch::pSurfacePitch" attribute="out" />
    <map param="IDirect3DCryptoSession9::GetEncryptionBltKey::pReadbackKey" attribute="out" />
    <map param="ID3DXSprite::GetDevice::ppDevice" attribute="out" />
    <map param="ID3DXSprite::GetTransform::pTransform" attribute="out" />

    <remove method="ID3DXFont::.*A" />
    <map method="ID3DXFont::GetTextMetricsW" visibility="internal" />
    <map method="ID3DXFont::GetDC" name="GetDeviceContext" />
    <map method="ID3DXFont::PreloadTextW" visibility="internal" />

    <map param="ID3DXFont::GetDevice::ppDevice" attribute="out" />
    <map param="ID3DXFont::GetDescW::pDesc" attribute="out" />
    <map param="ID3DXFont::GetTextMetricsW::pTextMetrics" attribute="out" />
    <map param="ID3DXFont::GetGlyphData::ppTexture" attribute="out" />
    <map param="ID3DXFont::GetGlyphData::pBlackBox" attribute="out" />
    <map param="ID3DXFont::GetGlyphData::pCellInc" attribute="out" />
    <map param="ID3DXFont::DrawTextW::pRect" type="void" />

    <map param="ID3DXRenderToSurface::GetDevice::ppDevice" attribute="out" />
    <map param="ID3DXRenderToSurface::GetDesc::pDesc" attribute="out" />

    <map param="ID3DXRenderToSurface::EndScene::MipFilter" type="D3DX_FILTER" />


    <map param="ID3DXRenderToEnvMap::GetDevice::ppDevice" attribute="out" />
    <map param="ID3DXRenderToEnvMap::GetDesc::pDesc" attribute="out" />
    <map param="ID3DXLine::GetDevice::ppDevice" attribute="out" />
    <map param="ID3DXFileSaveObject::GetFile::arg0" attribute="out" />
    <map param="ID3DXFileSaveData::GetSave::arg0" attribute="out" />
    <map param="ID3DXFileSaveData::GetName::arg1" attribute="out" />
    <map param="ID3DXFileSaveData::GetType::arg0" attribute="out" />
    <map param="ID3DXFileEnumObject::GetFile::arg0" attribute="out" />
    <map param="ID3DXFileEnumObject::GetChildren::arg0" attribute="out" />
    <map param="ID3DXFileEnumObject::GetChild::arg1" attribute="out" />
    <map param="ID3DXFileData::GetEnum::arg0" attribute="out" />
    <map param="ID3DXFileData::GetName::arg1" attribute="out" />
    <map param="ID3DXFileData::GetType::arg0" attribute="out" />
    <map param="ID3DXFileData::GetChildren::arg0" attribute="out" />
    <map param="ID3DXFileData::GetChild::arg1" attribute="out" />
    <map param="ID3DXBaseMesh::GetDevice::ppDevice" attribute="out" />
    <map param="ID3DXBaseMesh::GetVertexBuffer::ppVB" attribute="out" />
    <map param="ID3DXBaseMesh::GetIndexBuffer::ppIB" attribute="out" />
    <map param="ID3DXBaseMesh::GetAttributeTable::pAttribTable" attribute="out" />
    <map param="ID3DXBaseMesh::GetAttributeTable::pAttribTableSize" attribute="out" />
    <map param="ID3DXPMesh::GetAdjacency::pAdjacency" attribute="out" />
    <map param="ID3DXSPMesh::GetDevice::ppDevice" attribute="out" />
    <map param="ID3DXSPMesh::GetVertexWeights::pVertexWeights" attribute="out" />
    <map param="ID3DXPatchMesh::GetDevice::ppDevice" attribute="out" />
    <map param="ID3DXPatchMesh::GetVertexBuffer::ppVB" attribute="out" />
    <map param="ID3DXPatchMesh::GetIndexBuffer::ppIB" attribute="out" />
    <map param="ID3DXPatchMesh::GetTessSize::NumTriangles" attribute="out" />
    <map param="ID3DXPatchMesh::GetTessSize::NumVertices" attribute="out" />
    <map param="ID3DXPatchMesh::GetDisplaceParam::Texture" attribute="out" />
    <map param="ID3DXPatchMesh::GetDisplaceParam::MinFilter" attribute="out" />
    <map param="ID3DXPatchMesh::GetDisplaceParam::MagFilter" attribute="out" />
    <map param="ID3DXPatchMesh::GetDisplaceParam::MipFilter" attribute="out" />
    <map param="ID3DXPatchMesh::GetDisplaceParam::Wrap" attribute="out" />
    <map param="ID3DXPatchMesh::GetDisplaceParam::dwLODBias" attribute="out" />
    <map param="ID3DXSkinInfo::GetBoneInfluence::vertices" attribute="out" />
    <map param="ID3DXSkinInfo::GetBoneInfluence::weights" attribute="out" />
    <map param="ID3DXSkinInfo::GetBoneVertexInfluence::pWeight" attribute="out" />
    <map param="ID3DXSkinInfo::GetBoneVertexInfluence::pVertexNum" attribute="out" />
    <map param="ID3DXSkinInfo::GetMaxVertexInfluences::maxVertexInfluences" attribute="out" />
    <map param="ID3DXSkinInfo::GetMaxFaceInfluences::maxFaceInfluences" attribute="out" />
    <map param="ID3DXTextureGutterHelper::GetFaceMap::pFaceData" attribute="out" />
    <map param="ID3DXTextureGutterHelper::GetBaryMap::pBaryData" attribute="out" />
    <map param="ID3DXTextureGutterHelper::GetTexelMap::pTexelData" attribute="out" />
    <map param="ID3DXTextureGutterHelper::GetGutterMap::pGutterData" attribute="out" />
    <map param="ID3DXPRTEngine::GetVertexAlbedo::pVertColors" attribute="out" />
    <map param="ID3DXPRTEngine::GetAdaptedMesh::pFaceRemap" attribute="out" />
    <map param="ID3DXPRTEngine::GetAdaptedMesh::pVertRemap" attribute="out" />
    <map param="ID3DXPRTEngine::GetAdaptedMesh::pfVertWeights" attribute="out" />
    <map param="ID3DXPRTEngine::GetAdaptedMesh::ppMesh" attribute="out" />

    <!--ID3DXConstantTable-->
    <map param="ID3DXConstantTable::GetDesc::pDesc" attribute="out" />
    <map method="ID3DXConstantTable::GetConstantDesc" visibility="internal" />
    <map param="ID3DXConstantTable::GetConstantDesc::pConstantDesc" attribute="out buffer" />
    <map param="ID3DXConstantTable::GetConstantDesc::pCount" attribute="inout" />

    <map method="ID3DXConstantTable::Set.*" visibility="internal" />
    <map method="ID3DXConstantTable::SetDefaults" property="false" visibility="internal"/>
    <map param="ID3DXConstantTable::Set.*Array::(pb|pn|pf|pVector|pMatrix)" attribute="in buffer"/>

    <!--ID3DXTextureShader-->
    <map param="ID3DXTextureShader::GetFunction::ppFunction" attribute="out" />
    <map param="ID3DXTextureShader::GetConstantBuffer::ppConstantBuffer" attribute="out" />
    <map param="ID3DXTextureShader::GetDesc::pDesc" attribute="out" />

    <map method="ID3DXTextureShader::GetConstantDesc" visibility="internal" />
    <map param="ID3DXTextureShader::GetConstantDesc::pConstantDesc" attribute="out buffer" />
    <map param="ID3DXTextureShader::GetConstantDesc::pCount" attribute="inout" />
    
    <map param="ID3DXBaseEffect::GetDesc::pDesc" attribute="out" />
    <map param="ID3DXBaseEffect::GetParameterDesc::pDesc" return="true" attribute="out" />
    <map param="ID3DXBaseEffect::GetTechniqueDesc::pDesc" return="true" attribute="out" />
    <map param="ID3DXBaseEffect::GetPassDesc::pDesc" return="true" attribute="out" />
    <map param="ID3DXBaseEffect::GetFunctionDesc::pDesc" return="true" attribute="out" />
    <map method="ID3DXBaseEffect::[GS]etValue" visibility="internal" />
    <map method="ID3DXBaseEffect::[GS]etBool" visibility="internal" />
    <map method="ID3DXBaseEffect::[GS]etBoolArray" visibility="internal" />
    <map method="ID3DXBaseEffect::[GS]etInt" visibility="internal" />
    <map method="ID3DXBaseEffect::[GS]etIntArray" visibility="internal" />
    <map method="ID3DXBaseEffect::[GS]etFloat" visibility="internal" />
    <map method="ID3DXBaseEffect::[GS]etFloatArray" visibility="internal" />
    <map method="ID3DXBaseEffect::[GS]etVector" visibility="internal" />
    <map method="ID3DXBaseEffect::[GS]etVectorArray" visibility="internal" />
    <map method="ID3DXBaseEffect::[GS]etMatrix" visibility="internal" />
    <map method="ID3DXBaseEffect::[GS]etMatrixArray" visibility="internal" />
    <map method="ID3DXBaseEffect::[GS]etMatrixPointerArray" visibility="internal" />
    <map method="ID3DXBaseEffect::[GS]etMatrixTranspose" visibility="internal" />
    <map method="ID3DXBaseEffect::[GS]etMatrixTransposeArray" visibility="internal" />
    <map method="ID3DXBaseEffect::[GS]etArrayRange" visibility="internal" />
    <map method="ID3DXBaseEffect::SetArrayRange" visibility="internal" />
    <map param="ID3DXBaseEffect::GetBool::pb" attribute="out" />
    <map param="ID3DXBaseEffect::GetBoolArray::pb" attribute="out" />
    <map param="ID3DXBaseEffect::GetInt::pn" attribute="out" />
    <map param="ID3DXBaseEffect::GetIntArray::pn" attribute="out" />
    <map param="ID3DXBaseEffect::GetFloat::pf" attribute="out" />
    <map param="ID3DXBaseEffect::GetFloatArray::pf" attribute="out" />
    <map param="ID3DXBaseEffect::GetVector::pVector" attribute="out" />
    <map param="ID3DXBaseEffect::GetVectorArray::pVector" attribute="out" />
    <map param="ID3DXBaseEffect::GetMatrix::pMatrix" attribute="out" />
    <map param="ID3DXBaseEffect::GetMatrixArray::pMatrix" attribute="out" />
    <map param="ID3DXBaseEffect::GetMatrixPointerArray::ppMatrix" attribute="out" />
    <map param="ID3DXBaseEffect::GetMatrixTranspose::pMatrix" attribute="out" />
    <map param="ID3DXBaseEffect::GetMatrixTransposeArray::pMatrix" attribute="out" />
    <map param="ID3DXBaseEffect::GetMatrixTransposePointerArray::ppMatrix" attribute="out" />
    <map method="ID3DXBaseEffect::GetString" name="GetString_" visibility="internal" />
    <map param="ID3DXBaseEffect::GetString::ppString" type="void" return="true" attribute="out" />
    <map param="ID3DXBaseEffect::GetTexture::ppTexture" return="true" attribute="out" />
    <map param="ID3DXBaseEffect::GetPixelShader::ppPShader" return="true" attribute="out" />
    <map param="ID3DXBaseEffect::GetVertexShader::ppVShader" return="true" attribute="out" />
    <map param="ID3DXBaseEffect::Get.*Array::(pb|pn|pf|pVector|pMatrix)" attribute="out buffer"/>
    <map param="ID3DXBaseEffect::Set.*Array::(pb|pn|pf|pVector|pMatrix)" attribute="in buffer"/>
    <map method="ID3DXBaseEffect::(Get.*)By.*" name="$1"/>
    <map method="ID3DXBaseEffect::GetParameterBySemantic" name="GetParameterBySemantic"/>

    <map param="ID3DXEffect::Begin::pPasses" return="true" attribute="out" />
    <map param="ID3DXEffect::Begin::Flags" type="D3DXFX" />
    <map param="ID3DXEffect::GetPool::ppPool" attribute="out" />
    <map param="ID3DXEffect::GetDevice::ppDevice" attribute="out" />
    <map param="ID3DXEffect::GetStateManager::ppManager" attribute="out" />
    <map method="ID3DXEffect::CloneEffect" name="Clone" />
    <map param="ID3DXEffect::CloneEffect::ppEffect" return="true" attribute="out" />
    <map param="ID3DXEffect::FindNextValidTechnique::pTechnique" return="true" attribute="out" />
    <map method="ID3DXEffect::GetCurrentTechnique" property="false" visibility="internal"/>
    <map method="ID3DXEffect::SetTechnique" property="false" visibility="internal"/>
    <map method="ID3DXEffect::SetRawValue" visibility="internal"/>

    <map param="ID3DXEffectCompiler::GetLiteral::pLiteral" return="true" attribute="out" />
    <map method="ID3DXEffectCompiler::Compile.*" visibility="internal" />

    <map param="ID3DXAnimationSet::GetSRT::pScale" attribute="out" />
    <map param="ID3DXAnimationSet::GetSRT::pRotation" attribute="out" />
    <map param="ID3DXAnimationSet::GetSRT::pTranslation" attribute="out" />
    <map param="ID3DXAnimationSet::GetCallback::pCallbackPosition" attribute="out" />
    <map param="ID3DXCompressedAnimationSet::GetCompressedData::ppCompressedData" attribute="out" />
    <map param="ID3DXAnimationController::GetAnimationSet::ppAnimationSet" attribute="out" />
    <map param="ID3DXAnimationController::GetTrackAnimationSet::ppAnimSet" attribute="out" />

    <map method="ID3DXLine::Draw.*" visibility="internal" />
    <map param="ID3DXLine::Draw.*::pVertexList" type="void" attribute="in" />
    
    <map param="ID3DXSprite::Begin::Flags" type="D3DXSPRITE" default="SpriteFlags.None"/>

    <map method="ID3DXSprite::Draw" visibility="internal"/>
    <map param="ID3DXSprite::Draw::pSrcRect" type="void"/>
    <map param="ID3DXSprite::Draw::pCenter" type="void"/>
    <map param="ID3DXSprite::Draw::pPosition" type="void"/>

    <map method="IDirect3DResource9::GetDevice" persist="true"/>

    <!--
    // *****************************************************************
    // D3D9 Functions
    // *****************************************************************
    -->
    <remove function="D3DX.*PRT.*" />
    <remove function="D3DXCreateFontIndirectA" />
    <remove function="D3DXSHPRTCompSplitMeshSC" />
    <remove function="D3DXCreateTextureGutterHelper" />
    <map function="D3D9(.*)" name-tmp="$1" dll='"d3d9.dll"' group="SharpDX.Direct3D9.D3D9" />
    <map function="Direct3D(.*)" name-tmp="$1" dll='"d3d9.dll"' group="SharpDX.Direct3D9.D3D9" />
    <map function="D3DX(.*)" name-tmp="$1" dll='"d3dx9_#(D3DX_SDK_VERSION).dll"' group="SharpDX.Direct3D9.D3DX9" />
    <map function="D3DX9(.*)" name-tmp="$1" dll='"d3dx9_#(D3DX_SDK_VERSION).dll"' group="SharpDX.Direct3D9.D3DX9" />
    <map function="D3DPERF(.*)" name-tmp="$1" dll='"d3dx9_#(D3DX_SDK_VERSION).dll"' group="SharpDX.Direct3D9.D3DX9" />
    <map param="Direct3DCreate9Ex::arg1" attribute="out fast"/>

    <remove function="D3DX.*A"/>

    <map param="D3DX.*::FVF" type="D3DFVF"/>
    <map param="D3DX.*::pDecl" attribute="in buffer"/>

    <map function="D3DXCreateFontIndirectW" name="CreateFontIndirect" />
    <map function="D3DXCreateFontW" name="CreateFont" />

    <map param="D3DXCreateFontW::ppFont" attribute="out fast"/>
    <map param="D3DXCreateFontIndirectW::ppFont" attribute="out fast"/>
    <map param="D3DXCreateSprite::ppSprite" attribute="out fast"/>

    <map function="D3DXDeclaratorFromFVF" check="false"/>
    <map param="D3DXDeclaratorFromFVF::pDeclarator" attribute="in buffer"/>

    <map param="D3DXFVFFromDeclarator::pDeclarator" attribute="in buffer"/>
    <map param="D3DXFVFFromDeclarator::pFVF" return="true" type="D3DFVF" attribute="out"/>

    <map function="D3DXGenerateOutputDecl" check="false"/>
    <map param="D3DXGenerateOutputDecl::.*" attribute="in buffer"/>

    <map function="D3DXOptimizeFaces" check="false"/>
    <map param="D3DXOptimizeFaces::pFaceRemap" type="int" attribute="in buffer"/>

    <map function="D3DXOptimizeVertices" check="false"/>
    <map param="D3DXOptimizeVertices::pVertexRemap" type="int" attribute="in buffer"/>

    <map function="D3DXRectPatchSize" check="false"/>
    <map param="D3DXRectPatchSize::pdwTriangles" attribute="out"/>
    <map param="D3DXRectPatchSize::pdwVertices" attribute="out"/>

    <map function="D3DXTriPatchSize" check="false"/>
    <map param="D3DXTriPatchSize::pdwTriangles" attribute="out"/>
    <map param="D3DXTriPatchSize::pdwVertices" attribute="out"/>

    <map param="D3DXCreateLine::ppLine" attribute="fast out"/>

    <map param="D3DXCheckCubeTextureRequirements::pSize" attribute="inout"/>
    <map param="D3DXCheckCubeTextureRequirements::pNumMipLevels" attribute="inout"/>
    <map param="D3DXCheckCubeTextureRequirements::pFormat" attribute="inout"/>

    <map param="D3DXCheckTextureRequirements::pWidth" attribute="inout"/>
    <map param="D3DXCheckTextureRequirements::pHeight" attribute="inout"/>
    <map param="D3DXCheckTextureRequirements::pNumMipLevels" attribute="inout"/>
    <map param="D3DXCheckTextureRequirements::pFormat" attribute="inout"/>

    <map param="D3DXCheckVolumeTextureRequirements::pWidth" attribute="inout"/>
    <map param="D3DXCheckVolumeTextureRequirements::pHeight" attribute="inout"/>
    <map param="D3DXCheckVolumeTextureRequirements::pDepth" attribute="inout"/>
    <map param="D3DXCheckVolumeTextureRequirements::pNumMipLevels" attribute="inout"/>
    <map param="D3DXCheckVolumeTextureRequirements::pFormat" attribute="inout"/>

    <map param="D3DXCreate(Cube|Volume)?TextureFromFileInMemoryEx::pSrcInfo" type="void"/>
    <map param="D3DXCreate(Cube|Volume)?TextureFromFileInMemoryEx::pPalette" attribute="out buffer"/>
    
    <map param="D3DXCreate(Cube|Volume)?TextureFromFileExW::pSrcInfo" type="void"/>
    <map param="D3DXCreate(Cube|Volume)?TextureFromFileExW::pPalette" attribute="out buffer"/>

    <map param="D3DXComputeNormalMap::pSrcPalette" attribute="out buffer"/>

    <map param="D3DXLoadSurfaceFrom.*::pSrcRect" type="void"/>
    <map param="D3DXLoadSurfaceFrom.*::pDestRect" type="void"/>
    <map param="D3DXLoadSurfaceFrom.*::Filter" type="D3DX_FILTER"/>
    <map param="D3DXLoadSurfaceFrom.*::pSrcPalette" attribute="in buffer"/>
    <map param="D3DXLoadSurfaceFrom.*::pDestPalette" attribute="out buffer"/>
    <map param="D3DXLoadSurfaceFrom.*::pSrcInfo" type="void"/>
    <map param="D3DXLoadSurfaceFrom.*::ColorKey" type="int"/>

    <map param="D3DXSaveSurfaceTo.*::pSrcRect" type="void"/>
    <map param="D3DXSaveSurfaceTo.*::pDestRect" type="void"/>
    <map param="D3DXSaveSurfaceTo.*::Filter" type="D3DX_FILTER"/>
    <map param="D3DXSaveSurfaceTo.*::pSrcPalette" attribute="in buffer"/>
    <map param="D3DXSaveSurfaceTo.*::pDestPalette" attribute="out buffer"/>
    <map param="D3DXSaveSurfaceTo.*::pSrcInfo" type="void"/>
    <map param="D3DXSaveSurfaceTo.*::ColorKey" type="int"/>

    <map param="D3DXLoadVolumeFrom.*::pSrcBox" type="void"/>
    <map param="D3DXLoadVolumeFrom.*::pDestBox" type="void"/>
    <map param="D3DXLoadVolumeFrom.*::Filter" type="D3DX_FILTER"/>
    <map param="D3DXLoadVolumeFrom.*::pSrcPalette" attribute="in buffer"/>
    <map param="D3DXLoadVolumeFrom.*::pDestPalette" attribute="out buffer"/>
    <map param="D3DXLoadVolumeFrom.*::pSrcInfo" type="void"/>
    <map param="D3DXLoadVolumeFrom.*::ColorKey" type="int"/>

    <map param="D3DXSaveVolumeTo.*::pSrcBox" type="void"/>
    <map param="D3DXSaveVolumeTo.*::pDestBox" type="void"/>
    <map param="D3DXSaveVolumeTo.*::Filter" type="D3DX_FILTER"/>
    <map param="D3DXSaveVolumeTo.*::pSrcPalette" attribute="in buffer"/>
    <map param="D3DXSaveVolumeTo.*::pDestPalette" attribute="out buffer"/>
    <map param="D3DXSaveVolumeTo.*::pSrcInfo" type="void"/>
    <map param="D3DXSaveVolumeTo.*::ColorKey" type="int"/>

    <map param="D3DX.*::pDefines" attribute="in buffer optional"/>
    <map param="D3DXCompileShader::pSrcData" type="void"/>

    <map param="D3DXGetShader.*::pFunction" type="void"/>
    <map param="D3DXDisassembleShader::pShader" type="void"/>
    <map param="D3DXPreprocessShader::pSrcData" type="void"/>
    <map param="D3DXAssembleShader::pSrcData" type="void"/>

    <map param="D3DXFindShaderComment::pFunction" type="void"/>
    <map param="D3DXFindShaderComment::ppData" attribute="out"/>
    <map param="D3DXFindShaderComment::pSizeInBytes" attribute="out"/>

    <map param="D3DXGetShader.*Semantics::pSemantics" attribute="in out buffer"/>
    <map param="D3DXGetShader.*Semantics::pCount" attribute="inout"/>

    <map param="D3DXGetShaderSamplers::pSamplers" type="void" attribute="in out buffer"/>
    <map param="D3DXGetShaderSamplers::pCount" attribute="inout"/>

    <map param="D3DXGetShaderConstantTable::ppConstantTable" return="true" attribute="out"/>

    <map param="D3DXCreateEffectPool::ppPool"  attribute="out fast"/>
    
    <map param="D3DXCreateEffectCompiler::ppCompiler" attribute="out fast"/>
    <map param="D3DXCreateEffectCompiler::pSrcData" type="void"/>

    <map param="D3DXGetImageInfoFrom.*::pSrcInfo" return="true" attribute="out"/>

    <map param="D3DXFilterTexture::Filter" type="D3DX_FILTER"/>
    <map param="D3DXFilterTexture::pPalette" attribute="in buffer"/>

    <map param="D3DXSaveTextureToFile.*::ppDestBuf" return="true" attribute="out"/>
    <map param="D3DXSaveTextureToFile.*::pSrcPalette" attribute="in buffer"/>

    <map param="D3DXCreateRenderToSurface::ppRenderToSurface"  attribute="out fast"/>

    <context-clear />
  </mapping>
</config><|MERGE_RESOLUTION|>--- conflicted
+++ resolved
@@ -1,10 +1,6 @@
 <?xml version="1.0" encoding="utf-8"?>
 <!--
-<<<<<<< HEAD
-// Copyright (c) 2010-2013 SharpDX - Alexandre Mutel
-=======
 // Copyright (c) 2010-2014 SharpDX - Alexandre Mutel
->>>>>>> c16d2983
 // 
 // Permission is hereby granted, free of charge, to any person obtaining a copy
 // of this software and associated documentation files (the "Software"), to deal
@@ -707,11 +703,7 @@
     <bind from="PALETTEENTRY" to="SharpDX.Direct3D9.PaletteEntry"/>
     <bind from="ID3DXBuffer" to="SharpDX.Direct3D.Blob"/>
     <bind from="D3DXHANDLE" to="SharpDX.Direct3D9.EffectHandle" marshal="System.IntPtr"/>
-<<<<<<< HEAD
     <bind from="D3DVIEWPORT9" to="SharpDX.Mathematics.Interop.RawViewport"/>
-=======
-    <bind from="D3DVIEWPORT9" to="SharpDX.Viewport"/>
->>>>>>> c16d2983
     <bind from="D3DX9_FONT_WEIGHT" to="SharpDX.Direct3D9.FontWeight" />
     <bind from="D3DX9_FONT_QUALITY" to="SharpDX.Direct3D9.FontQuality" />
     <bind from="D3DX9_FONT_PRECISION" to="SharpDX.Direct3D9.FontPrecision" />
