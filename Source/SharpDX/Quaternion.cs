--- conflicted
+++ resolved
@@ -1,1595 +1,1531 @@
-﻿// Copyright (c) 2010-2013 SharpDX - Alexandre Mutel
-// 
-// Permission is hereby granted, free of charge, to any person obtaining a copy
-// of this software and associated documentation files (the "Software"), to deal
-// in the Software without restriction, including without limitation the rights
-// to use, copy, modify, merge, publish, distribute, sublicense, and/or sell
-// copies of the Software, and to permit persons to whom the Software is
-// furnished to do so, subject to the following conditions:
-// 
-// The above copyright notice and this permission notice shall be included in
-// all copies or substantial portions of the Software.
-// 
-// THE SOFTWARE IS PROVIDED "AS IS", WITHOUT WARRANTY OF ANY KIND, EXPRESS OR
-// IMPLIED, INCLUDING BUT NOT LIMITED TO THE WARRANTIES OF MERCHANTABILITY,
-// FITNESS FOR A PARTICULAR PURPOSE AND NONINFRINGEMENT. IN NO EVENT SHALL THE
-// AUTHORS OR COPYRIGHT HOLDERS BE LIABLE FOR ANY CLAIM, DAMAGES OR OTHER
-// LIABILITY, WHETHER IN AN ACTION OF CONTRACT, TORT OR OTHERWISE, ARISING FROM,
-// OUT OF OR IN CONNECTION WITH THE SOFTWARE OR THE USE OR OTHER DEALINGS IN
-// THE SOFTWARE.
-// -----------------------------------------------------------------------------
-// Original code from SlimMath project. http://code.google.com/p/slimmath/
-// Greetings to SlimDX Group. Original code published with the following license:
-// -----------------------------------------------------------------------------
-/*
-* Copyright (c) 2007-2011 SlimDX Group
-* 
-* Permission is hereby granted, free of charge, to any person obtaining a copy
-* of this software and associated documentation files (the "Software"), to deal
-* in the Software without restriction, including without limitation the rights
-* to use, copy, modify, merge, publish, distribute, sublicense, and/or sell
-* copies of the Software, and to permit persons to whom the Software is
-* furnished to do so, subject to the following conditions:
-* 
-* The above copyright notice and this permission notice shall be included in
-* all copies or substantial portions of the Software.
-* 
-* THE SOFTWARE IS PROVIDED "AS IS", WITHOUT WARRANTY OF ANY KIND, EXPRESS OR
-* IMPLIED, INCLUDING BUT NOT LIMITED TO THE WARRANTIES OF MERCHANTABILITY,
-* FITNESS FOR A PARTICULAR PURPOSE AND NONINFRINGEMENT. IN NO EVENT SHALL THE
-* AUTHORS OR COPYRIGHT HOLDERS BE LIABLE FOR ANY CLAIM, DAMAGES OR OTHER
-* LIABILITY, WHETHER IN AN ACTION OF CONTRACT, TORT OR OTHERWISE, ARISING FROM,
-* OUT OF OR IN CONNECTION WITH THE SOFTWARE OR THE USE OR OTHER DEALINGS IN
-* THE SOFTWARE.
-*/
-using System;
-using System.ComponentModel;
-using System.Globalization;
-using System.Runtime.InteropServices;
-using SharpDX.Serialization;
-
-namespace SharpDX
-{
-    /// <summary>
-    /// Represents a four dimensional mathematical quaternion.
-    /// </summary>
-    [StructLayout(LayoutKind.Sequential, Pack = 4)]
-#if !W8CORE
-    [Serializable]
-    [TypeConverter(typeof(SharpDX.Design.QuaternionConverter))]
-#endif
-    public struct Quaternion : IEquatable<Quaternion>, IFormattable, IDataSerializable
-    {
-        /// <summary>
-        /// The size of the <see cref="SharpDX.Quaternion"/> type, in bytes.
-        /// </summary>
-        public static readonly int SizeInBytes = Marshal.SizeOf(typeof(Quaternion));
-
-        /// <summary>
-        /// A <see cref="SharpDX.Quaternion"/> with all of its components set to zero.
-        /// </summary>
-        public static readonly Quaternion Zero = new Quaternion();
-
-        /// <summary>
-        /// A <see cref="SharpDX.Quaternion"/> with all of its components set to one.
-        /// </summary>
-        public static readonly Quaternion One = new Quaternion(1.0f, 1.0f, 1.0f, 1.0f);
-
-        /// <summary>
-        /// The identity <see cref="SharpDX.Quaternion"/> (0, 0, 0, 1).
-        /// </summary>
-        public static readonly Quaternion Identity = new Quaternion(0.0f, 0.0f, 0.0f, 1.0f);
-
-        /// <summary>
-        /// The X component of the quaternion.
-        /// </summary>
-        public float X;
-
-        /// <summary>
-        /// The Y component of the quaternion.
-        /// </summary>
-        public float Y;
-
-        /// <summary>
-        /// The Z component of the quaternion.
-        /// </summary>
-        public float Z;
-
-        /// <summary>
-        /// The W component of the quaternion.
-        /// </summary>
-        public float W;
-
-        /// <summary>
-        /// Initializes a new instance of the <see cref="SharpDX.Quaternion"/> struct.
-        /// </summary>
-        /// <param name="value">The value that will be assigned to all components.</param>
-        public Quaternion(float value)
-        {
-            X = value;
-            Y = value;
-            Z = value;
-            W = value;
-        }
-
-        /// <summary>
-        /// Initializes a new instance of the <see cref="SharpDX.Quaternion"/> struct.
-        /// </summary>
-        /// <param name="value">A vector containing the values with which to initialize the components.</param>
-        public Quaternion(Vector4 value)
-        {
-            X = value.X;
-            Y = value.Y;
-            Z = value.Z;
-            W = value.W;
-        }
-
-        /// <summary>
-        /// Initializes a new instance of the <see cref="SharpDX.Quaternion"/> struct.
-        /// </summary>
-        /// <param name="value">A vector containing the values with which to initialize the X, Y, and Z components.</param>
-        /// <param name="w">Initial value for the W component of the quaternion.</param>
-        public Quaternion(Vector3 value, float w)
-        {
-            X = value.X;
-            Y = value.Y;
-            Z = value.Z;
-            W = w;
-        }
-
-        /// <summary>
-        /// Initializes a new instance of the <see cref="SharpDX.Quaternion"/> struct.
-        /// </summary>
-        /// <param name="value">A vector containing the values with which to initialize the X and Y components.</param>
-        /// <param name="z">Initial value for the Z component of the quaternion.</param>
-        /// <param name="w">Initial value for the W component of the quaternion.</param>
-        public Quaternion(Vector2 value, float z, float w)
-        {
-            X = value.X;
-            Y = value.Y;
-            Z = z;
-            W = w;
-        }
-
-        /// <summary>
-        /// Initializes a new instance of the <see cref="SharpDX.Quaternion"/> struct.
-        /// </summary>
-        /// <param name="x">Initial value for the X component of the quaternion.</param>
-        /// <param name="y">Initial value for the Y component of the quaternion.</param>
-        /// <param name="z">Initial value for the Z component of the quaternion.</param>
-        /// <param name="w">Initial value for the W component of the quaternion.</param>
-        public Quaternion(float x, float y, float z, float w)
-        {
-            X = x;
-            Y = y;
-            Z = z;
-            W = w;
-        }
-
-        /// <summary>
-        /// Initializes a new instance of the <see cref="SharpDX.Quaternion"/> struct.
-        /// </summary>
-        /// <param name="values">The values to assign to the X, Y, Z, and W components of the quaternion. This must be an array with four elements.</param>
-        /// <exception cref="ArgumentNullException">Thrown when <paramref name="values"/> is <c>null</c>.</exception>
-        /// <exception cref="ArgumentOutOfRangeException">Thrown when <paramref name="values"/> contains more or less than four elements.</exception>
-        public Quaternion(float[] values)
-        {
-            if (values == null)
-                throw new ArgumentNullException("values");
-            if (values.Length != 4)
-                throw new ArgumentOutOfRangeException("values", "There must be four and only four input values for Quaternion.");
-
-            X = values[0];
-            Y = values[1];
-            Z = values[2];
-            W = values[3];
-        }
-
-        /// <summary>
-        /// Gets a value indicating whether this instance is equivalent to the identity quaternion.
-        /// </summary>
-        /// <value>
-        /// <c>true</c> if this instance is an identity quaternion; otherwise, <c>false</c>.
-        /// </value>
-        public bool IsIdentity
-        {
-            get { return this.Equals(Identity); }
-        }
-
-        /// <summary>
-        /// Gets a value indicting whether this instance is normalized.
-        /// </summary>
-        public bool IsNormalized
-        {
-            get { return MathUtil.IsOne((X * X) + (Y * Y) + (Z * Z) + (W * W)); }
-        }
-
-        /// <summary>
-        /// Gets the angle of the quaternion.
-        /// </summary>
-        /// <value>The quaternion's angle.</value>
-        public float Angle
-        {
-            get
-            {
-                float length = (X * X) + (Y * Y) + (Z * Z);
-                if (MathUtil.IsZero(length))
-                    return 0.0f;
-
-                return (float)(2.0 * Math.Acos(MathUtil.Clamp(W, -1f, 1f)));
-            }
-        }
-
-        /// <summary>
-        /// Gets the axis components of the quaternion.
-        /// </summary>
-        /// <value>The axis components of the quaternion.</value>
-        public Vector3 Axis
-        {
-            get
-            {
-                float length = (X * X) + (Y * Y) + (Z * Z);
-                if (MathUtil.IsZero(length))
-                    return Vector3.UnitX;
-
-                float inv = 1.0f / length;
-                return new Vector3(X * inv, Y * inv, Z * inv);
-            }
-        }
-
-        /// <summary>
-        /// Gets or sets the component at the specified index.
-        /// </summary>
-        /// <value>The value of the X, Y, Z, or W component, depending on the index.</value>
-        /// <param name="index">The index of the component to access. Use 0 for the X component, 1 for the Y component, 2 for the Z component, and 3 for the W component.</param>
-        /// <returns>The value of the component at the specified index.</returns>
-        /// <exception cref="System.ArgumentOutOfRangeException">Thrown when the <paramref name="index"/> is out of the range [0, 3].</exception>
-        public float this[int index]
-        {
-            get
-            {
-                switch (index)
-                {
-                    case 0: return X;
-                    case 1: return Y;
-                    case 2: return Z;
-                    case 3: return W;
-                }
-
-                throw new ArgumentOutOfRangeException("index", "Indices for Quaternion run from 0 to 3, inclusive.");
-            }
-
-            set
-            {
-                switch (index)
-                {
-                    case 0: X = value; break;
-                    case 1: Y = value; break;
-                    case 2: Z = value; break;
-                    case 3: W = value; break;
-                    default: throw new ArgumentOutOfRangeException("index", "Indices for Quaternion run from 0 to 3, inclusive.");
-                }
-            }
-        }
-
-        /// <summary>
-        /// Conjugates the quaternion.
-        /// </summary>
-        public void Conjugate()
-        {
-            X = -X;
-            Y = -Y;
-            Z = -Z;
-        }
-
-        /// <summary>
-        /// Conjugates and renormalizes the quaternion.
-        /// </summary>
-        public void Invert()
-        {
-            float lengthSq = LengthSquared();
-            if (!MathUtil.IsZero(lengthSq))
-            {
-                lengthSq = 1.0f / lengthSq;
-
-                X = -X * lengthSq;
-                Y = -Y * lengthSq;
-                Z = -Z * lengthSq;
-                W = W * lengthSq;
-            }
-        }
-
-        /// <summary>
-        /// Calculates the length of the quaternion.
-        /// </summary>
-        /// <returns>The length of the quaternion.</returns>
-        /// <remarks>
-        /// <see cref="SharpDX.Quaternion.LengthSquared"/> may be preferred when only the relative length is needed
-        /// and speed is of the essence.
-        /// </remarks>
-        public float Length()
-        {
-            return (float)Math.Sqrt((X * X) + (Y * Y) + (Z * Z) + (W * W));
-        }
-
-        /// <summary>
-        /// Calculates the squared length of the quaternion.
-        /// </summary>
-        /// <returns>The squared length of the quaternion.</returns>
-        /// <remarks>
-        /// This method may be preferred to <see cref="SharpDX.Quaternion.Length"/> when only a relative length is needed
-        /// and speed is of the essence.
-        /// </remarks>
-        public float LengthSquared()
-        {
-            return (X * X) + (Y * Y) + (Z * Z) + (W * W);
-        }
-
-        /// <summary>
-        /// Converts the quaternion into a unit quaternion.
-        /// </summary>
-        public void Normalize()
-        {
-            float length = Length();
-            if (!MathUtil.IsZero(length))
-            {
-                float inverse = 1.0f / length;
-                X *= inverse;
-                Y *= inverse;
-                Z *= inverse;
-                W *= inverse;
-            }
-        }
-
-        /// <summary>
-        /// Creates an array containing the elements of the quaternion.
-        /// </summary>
-        /// <returns>A four-element array containing the components of the quaternion.</returns>
-        public float[] ToArray()
-        {
-            return new float[] { X, Y, Z, W };
-        }
-
-        /// <summary>
-        /// Adds two quaternions.
-        /// </summary>
-        /// <param name="left">The first quaternion to add.</param>
-        /// <param name="right">The second quaternion to add.</param>
-        /// <param name="result">When the method completes, contains the sum of the two quaternions.</param>
-        public static void Add(ref Quaternion left, ref Quaternion right, out Quaternion result)
-        {
-            result.X = left.X + right.X;
-            result.Y = left.Y + right.Y;
-            result.Z = left.Z + right.Z;
-            result.W = left.W + right.W;
-        }
-
-        /// <summary>
-        /// Adds two quaternions.
-        /// </summary>
-        /// <param name="left">The first quaternion to add.</param>
-        /// <param name="right">The second quaternion to add.</param>
-        /// <returns>The sum of the two quaternions.</returns>
-        public static Quaternion Add(Quaternion left, Quaternion right)
-        {
-            Quaternion result;
-            Add(ref left, ref right, out result);
-            return result;
-        }
-
-        /// <summary>
-        /// Subtracts two quaternions.
-        /// </summary>
-        /// <param name="left">The first quaternion to subtract.</param>
-        /// <param name="right">The second quaternion to subtract.</param>
-        /// <param name="result">When the method completes, contains the difference of the two quaternions.</param>
-        public static void Subtract(ref Quaternion left, ref Quaternion right, out Quaternion result)
-        {
-            result.X = left.X - right.X;
-            result.Y = left.Y - right.Y;
-            result.Z = left.Z - right.Z;
-            result.W = left.W - right.W;
-        }
-
-        /// <summary>
-        /// Subtracts two quaternions.
-        /// </summary>
-        /// <param name="left">The first quaternion to subtract.</param>
-        /// <param name="right">The second quaternion to subtract.</param>
-        /// <returns>The difference of the two quaternions.</returns>
-        public static Quaternion Subtract(Quaternion left, Quaternion right)
-        {
-            Quaternion result;
-            Subtract(ref left, ref right, out result);
-            return result;
-        }
-
-        /// <summary>
-        /// Scales a quaternion by the given value.
-        /// </summary>
-        /// <param name="value">The quaternion to scale.</param>
-        /// <param name="scale">The amount by which to scale the quaternion.</param>
-        /// <param name="result">When the method completes, contains the scaled quaternion.</param>
-        public static void Multiply(ref Quaternion value, float scale, out Quaternion result)
-        {
-            result.X = value.X * scale;
-            result.Y = value.Y * scale;
-            result.Z = value.Z * scale;
-            result.W = value.W * scale;
-        }
-
-        /// <summary>
-        /// Scales a quaternion by the given value.
-        /// </summary>
-        /// <param name="value">The quaternion to scale.</param>
-        /// <param name="scale">The amount by which to scale the quaternion.</param>
-        /// <returns>The scaled quaternion.</returns>
-        public static Quaternion Multiply(Quaternion value, float scale)
-        {
-            Quaternion result;
-            Multiply(ref value, scale, out result);
-            return result;
-        }
-
-        /// <summary>
-        /// Modulates a quaternion by another.
-        /// </summary>
-        /// <param name="left">The first quaternion to modulate.</param>
-        /// <param name="right">The second quaternion to modulate.</param>
-        /// <param name="result">When the method completes, contains the modulated quaternion.</param>
-        public static void Multiply(ref Quaternion left, ref Quaternion right, out Quaternion result)
-        {
-            float lx = left.X;
-            float ly = left.Y;
-            float lz = left.Z;
-            float lw = left.W;
-            float rx = right.X;
-            float ry = right.Y;
-            float rz = right.Z;
-            float rw = right.W;
-            float a = (ly * rz - lz * ry);
-            float b = (lz * rx - lx * rz);
-            float c = (lx * ry - ly * rx);
-            float d = (lx * rx + ly * ry + lz * rz);
-            result.X = (lx * rw + rx * lw) + a;
-            result.Y = (ly * rw + ry * lw) + b;
-            result.Z = (lz * rw + rz * lw) + c;
-            result.W = lw * rw - d;
-        }
-
-        /// <summary>
-        /// Modulates a quaternion by another.
-        /// </summary>
-        /// <param name="left">The first quaternion to modulate.</param>
-        /// <param name="right">The second quaternion to modulate.</param>
-        /// <returns>The modulated quaternion.</returns>
-        public static Quaternion Multiply(Quaternion left, Quaternion right)
-        {
-            Quaternion result;
-            Multiply(ref left, ref right, out result);
-            return result;
-        }
-
-        /// <summary>
-        /// Reverses the direction of a given quaternion.
-        /// </summary>
-        /// <param name="value">The quaternion to negate.</param>
-        /// <param name="result">When the method completes, contains a quaternion facing in the opposite direction.</param>
-        public static void Negate(ref Quaternion value, out Quaternion result)
-        {
-            result.X = -value.X;
-            result.Y = -value.Y;
-            result.Z = -value.Z;
-            result.W = -value.W;
-        }
-
-        /// <summary>
-        /// Reverses the direction of a given quaternion.
-        /// </summary>
-        /// <param name="value">The quaternion to negate.</param>
-        /// <returns>A quaternion facing in the opposite direction.</returns>
-        public static Quaternion Negate(Quaternion value)
-        {
-            Quaternion result;
-            Negate(ref value, out result);
-            return result;
-        }
-
-        /// <summary>
-        /// Returns a <see cref="SharpDX.Quaternion"/> containing the 4D Cartesian coordinates of a point specified in Barycentric coordinates relative to a 2D triangle.
-        /// </summary>
-        /// <param name="value1">A <see cref="SharpDX.Quaternion"/> containing the 4D Cartesian coordinates of vertex 1 of the triangle.</param>
-        /// <param name="value2">A <see cref="SharpDX.Quaternion"/> containing the 4D Cartesian coordinates of vertex 2 of the triangle.</param>
-        /// <param name="value3">A <see cref="SharpDX.Quaternion"/> containing the 4D Cartesian coordinates of vertex 3 of the triangle.</param>
-        /// <param name="amount1">Barycentric coordinate b2, which expresses the weighting factor toward vertex 2 (specified in <paramref name="value2"/>).</param>
-        /// <param name="amount2">Barycentric coordinate b3, which expresses the weighting factor toward vertex 3 (specified in <paramref name="value3"/>).</param>
-        /// <param name="result">When the method completes, contains a new <see cref="SharpDX.Quaternion"/> containing the 4D Cartesian coordinates of the specified point.</param>
-        public static void Barycentric(ref Quaternion value1, ref Quaternion value2, ref Quaternion value3, float amount1, float amount2, out Quaternion result)
-        {
-            Quaternion start, end;
-            Slerp(ref value1, ref value2, amount1 + amount2, out start);
-            Slerp(ref value1, ref value3, amount1 + amount2, out end);
-            Slerp(ref start, ref end, amount2 / (amount1 + amount2), out result);
-        }
-
-        /// <summary>
-        /// Returns a <see cref="SharpDX.Quaternion"/> containing the 4D Cartesian coordinates of a point specified in Barycentric coordinates relative to a 2D triangle.
-        /// </summary>
-        /// <param name="value1">A <see cref="SharpDX.Quaternion"/> containing the 4D Cartesian coordinates of vertex 1 of the triangle.</param>
-        /// <param name="value2">A <see cref="SharpDX.Quaternion"/> containing the 4D Cartesian coordinates of vertex 2 of the triangle.</param>
-        /// <param name="value3">A <see cref="SharpDX.Quaternion"/> containing the 4D Cartesian coordinates of vertex 3 of the triangle.</param>
-        /// <param name="amount1">Barycentric coordinate b2, which expresses the weighting factor toward vertex 2 (specified in <paramref name="value2"/>).</param>
-        /// <param name="amount2">Barycentric coordinate b3, which expresses the weighting factor toward vertex 3 (specified in <paramref name="value3"/>).</param>
-        /// <returns>A new <see cref="SharpDX.Quaternion"/> containing the 4D Cartesian coordinates of the specified point.</returns>
-        public static Quaternion Barycentric(Quaternion value1, Quaternion value2, Quaternion value3, float amount1, float amount2)
-        {
-            Quaternion result;
-            Barycentric(ref value1, ref value2, ref value3, amount1, amount2, out result);
-            return result;
-        }
-
-        /// <summary>
-        /// Conjugates a quaternion.
-        /// </summary>
-        /// <param name="value">The quaternion to conjugate.</param>
-        /// <param name="result">When the method completes, contains the conjugated quaternion.</param>
-        public static void Conjugate(ref Quaternion value, out Quaternion result)
-        {
-            result.X = -value.X;
-            result.Y = -value.Y;
-            result.Z = -value.Z;
-            result.W = value.W;
-        }
-
-        /// <summary>
-        /// Conjugates a quaternion.
-        /// </summary>
-        /// <param name="value">The quaternion to conjugate.</param>
-        /// <returns>The conjugated quaternion.</returns>
-        public static Quaternion Conjugate(Quaternion value)
-        {
-            Quaternion result;
-            Conjugate(ref value, out result);
-            return result;
-        }
-
-        /// <summary>
-        /// Calculates the dot product of two quaternions.
-        /// </summary>
-        /// <param name="left">First source quaternion.</param>
-        /// <param name="right">Second source quaternion.</param>
-        /// <param name="result">When the method completes, contains the dot product of the two quaternions.</param>
-        public static void Dot(ref Quaternion left, ref Quaternion right, out float result)
-        {
-            result = (left.X * right.X) + (left.Y * right.Y) + (left.Z * right.Z) + (left.W * right.W);
-        }
-
-        /// <summary>
-        /// Calculates the dot product of two quaternions.
-        /// </summary>
-        /// <param name="left">First source quaternion.</param>
-        /// <param name="right">Second source quaternion.</param>
-        /// <returns>The dot product of the two quaternions.</returns>
-        public static float Dot(Quaternion left, Quaternion right)
-        {
-            return (left.X * right.X) + (left.Y * right.Y) + (left.Z * right.Z) + (left.W * right.W);
-        }
-
-        /// <summary>
-        /// Exponentiates a quaternion.
-        /// </summary>
-        /// <param name="value">The quaternion to exponentiate.</param>
-        /// <param name="result">When the method completes, contains the exponentiated quaternion.</param>
-        public static void Exponential(ref Quaternion value, out Quaternion result)
-        {
-            float angle = (float)Math.Sqrt((value.X * value.X) + (value.Y * value.Y) + (value.Z * value.Z));
-            float sin = (float)Math.Sin(angle);
-
-            if (!MathUtil.IsZero(sin))
-            {
-                float coeff = sin / angle;
-                result.X = coeff * value.X;
-                result.Y = coeff * value.Y;
-                result.Z = coeff * value.Z;
-            }
-            else
-            {
-                result = value;
-            }
-
-            result.W = (float)Math.Cos(angle);
-        }
-
-        /// <summary>
-        /// Exponentiates a quaternion.
-        /// </summary>
-        /// <param name="value">The quaternion to exponentiate.</param>
-        /// <returns>The exponentiated quaternion.</returns>
-        public static Quaternion Exponential(Quaternion value)
-        {
-            Quaternion result;
-            Exponential(ref value, out result);
-            return result;
-        }
-
-        /// <summary>
-        /// Conjugates and renormalizes the quaternion.
-        /// </summary>
-        /// <param name="value">The quaternion to conjugate and renormalize.</param>
-        /// <param name="result">When the method completes, contains the conjugated and renormalized quaternion.</param>
-        public static void Invert(ref Quaternion value, out Quaternion result)
-        {
-            result = value;
-            result.Invert();
-        }
-
-        /// <summary>
-        /// Conjugates and renormalizes the quaternion.
-        /// </summary>
-        /// <param name="value">The quaternion to conjugate and renormalize.</param>
-        /// <returns>The conjugated and renormalized quaternion.</returns>
-        public static Quaternion Invert(Quaternion value)
-        {
-            Quaternion result;
-            Invert(ref value, out result);
-            return result;
-        }
-
-        /// <summary>
-        /// Performs a linear interpolation between two quaternions.
-        /// </summary>
-        /// <param name="start">Start quaternion.</param>
-        /// <param name="end">End quaternion.</param>
-        /// <param name="amount">Value between 0 and 1 indicating the weight of <paramref name="end"/>.</param>
-        /// <param name="result">When the method completes, contains the linear interpolation of the two quaternions.</param>
-        /// <remarks>
-        /// This method performs the linear interpolation based on the following formula.
-        /// <code>start + (end - start) * amount</code>
-        /// Passing <paramref name="amount"/> a value of 0 will cause <paramref name="start"/> to be returned; a value of 1 will cause <paramref name="end"/> to be returned. 
-        /// </remarks>
-        public static void Lerp(ref Quaternion start, ref Quaternion end, float amount, out Quaternion result)
-        {
-            float inverse = 1.0f - amount;
-
-            if (Dot(start, end) >= 0.0f)
-            {
-                result.X = (inverse * start.X) + (amount * end.X);
-                result.Y = (inverse * start.Y) + (amount * end.Y);
-                result.Z = (inverse * start.Z) + (amount * end.Z);
-                result.W = (inverse * start.W) + (amount * end.W);
-            }
-            else
-            {
-                result.X = (inverse * start.X) - (amount * end.X);
-                result.Y = (inverse * start.Y) - (amount * end.Y);
-                result.Z = (inverse * start.Z) - (amount * end.Z);
-                result.W = (inverse * start.W) - (amount * end.W);
-            }
-
-            result.Normalize();
-        }
-
-        /// <summary>
-        /// Performs a linear interpolation between two quaternion.
-        /// </summary>
-        /// <param name="start">Start quaternion.</param>
-        /// <param name="end">End quaternion.</param>
-        /// <param name="amount">Value between 0 and 1 indicating the weight of <paramref name="end"/>.</param>
-        /// <returns>The linear interpolation of the two quaternions.</returns>
-        /// <remarks>
-        /// This method performs the linear interpolation based on the following formula.
-        /// <code>start + (end - start) * amount</code>
-        /// Passing <paramref name="amount"/> a value of 0 will cause <paramref name="start"/> to be returned; a value of 1 will cause <paramref name="end"/> to be returned. 
-        /// </remarks>
-        public static Quaternion Lerp(Quaternion start, Quaternion end, float amount)
-        {
-            Quaternion result;
-            Lerp(ref start, ref end, amount, out result);
-            return result;
-        }
-
-        /// <summary>
-        /// Calculates the natural logarithm of the specified quaternion.
-        /// </summary>
-        /// <param name="value">The quaternion whose logarithm will be calculated.</param>
-        /// <param name="result">When the method completes, contains the natural logarithm of the quaternion.</param>
-        public static void Logarithm(ref Quaternion value, out Quaternion result)
-        {
-            if (Math.Abs(value.W) < 1.0)
-            {
-                float angle = (float)Math.Acos(value.W);
-                float sin = (float)Math.Sin(angle);
-
-                if (!MathUtil.IsZero(sin))
-                {
-                    float coeff = angle / sin;
-                    result.X = value.X * coeff;
-                    result.Y = value.Y * coeff;
-                    result.Z = value.Z * coeff;
-                }
-                else
-                {
-                    result = value;
-                }
-            }
-            else
-            {
-                result = value;
-            }
-
-            result.W = 0.0f;
-        }
-
-        /// <summary>
-        /// Calculates the natural logarithm of the specified quaternion.
-        /// </summary>
-        /// <param name="value">The quaternion whose logarithm will be calculated.</param>
-        /// <returns>The natural logarithm of the quaternion.</returns>
-        public static Quaternion Logarithm(Quaternion value)
-        {
-            Quaternion result;
-            Logarithm(ref value, out result);
-            return result;
-        }
-
-        /// <summary>
-        /// Converts the quaternion into a unit quaternion.
-        /// </summary>
-        /// <param name="value">The quaternion to normalize.</param>
-        /// <param name="result">When the method completes, contains the normalized quaternion.</param>
-        public static void Normalize(ref Quaternion value, out Quaternion result)
-        {
-            Quaternion temp = value;
-            result = temp;
-            result.Normalize();
-        }
-
-        /// <summary>
-        /// Converts the quaternion into a unit quaternion.
-        /// </summary>
-        /// <param name="value">The quaternion to normalize.</param>
-        /// <returns>The normalized quaternion.</returns>
-        public static Quaternion Normalize(Quaternion value)
-        {
-            value.Normalize();
-            return value;
-        }
-
-        /// <summary>
-        /// Creates a quaternion given a rotation and an axis.
-        /// </summary>
-        /// <param name="axis">The axis of rotation.</param>
-        /// <param name="angle">The angle of rotation.</param>
-        /// <param name="result">When the method completes, contains the newly created quaternion.</param>
-        public static void RotationAxis(ref Vector3 axis, float angle, out Quaternion result)
-        {
-            Vector3 normalized;
-            Vector3.Normalize(ref axis, out normalized);
-
-            float half = angle * 0.5f;
-            float sin = (float)Math.Sin(half);
-            float cos = (float)Math.Cos(half);
-
-            result.X = normalized.X * sin;
-            result.Y = normalized.Y * sin;
-            result.Z = normalized.Z * sin;
-            result.W = cos;
-        }
-
-        /// <summary>
-        /// Creates a quaternion given a rotation and an axis.
-        /// </summary>
-        /// <param name="axis">The axis of rotation.</param>
-        /// <param name="angle">The angle of rotation.</param>
-        /// <returns>The newly created quaternion.</returns>
-        public static Quaternion RotationAxis(Vector3 axis, float angle)
-        {
-            Quaternion result;
-            RotationAxis(ref axis, angle, out result);
-            return result;
-        }
-
-        /// <summary>
-        /// Creates a quaternion given a rotation matrix.
-        /// </summary>
-        /// <param name="matrix">The rotation matrix.</param>
-        /// <param name="result">When the method completes, contains the newly created quaternion.</param>
-        public static void RotationMatrix(ref Matrix matrix, out Quaternion result)
-        {
-            float sqrt;
-            float half;
-            float scale = matrix.M11 + matrix.M22 + matrix.M33;
-
-            if (scale > 0.0f)
-            {
-                sqrt = (float)Math.Sqrt(scale + 1.0f);
-                result.W = sqrt * 0.5f;
-                sqrt = 0.5f / sqrt;
-
-                result.X = (matrix.M23 - matrix.M32) * sqrt;
-                result.Y = (matrix.M31 - matrix.M13) * sqrt;
-                result.Z = (matrix.M12 - matrix.M21) * sqrt;
-            }
-            else if ((matrix.M11 >= matrix.M22) && (matrix.M11 >= matrix.M33))
-            {
-                sqrt = (float)Math.Sqrt(1.0f + matrix.M11 - matrix.M22 - matrix.M33);
-                half = 0.5f / sqrt;
-
-                result.X = 0.5f * sqrt;
-                result.Y = (matrix.M12 + matrix.M21) * half;
-                result.Z = (matrix.M13 + matrix.M31) * half;
-                result.W = (matrix.M23 - matrix.M32) * half;
-            }
-            else if (matrix.M22 > matrix.M33)
-            {
-                sqrt = (float)Math.Sqrt(1.0f + matrix.M22 - matrix.M11 - matrix.M33);
-                half = 0.5f / sqrt;
-
-                result.X = (matrix.M21 + matrix.M12) * half;
-                result.Y = 0.5f * sqrt;
-                result.Z = (matrix.M32 + matrix.M23) * half;
-                result.W = (matrix.M31 - matrix.M13) * half;
-            }
-            else
-            {
-                sqrt = (float)Math.Sqrt(1.0f + matrix.M33 - matrix.M11 - matrix.M22);
-                half = 0.5f / sqrt;
-
-                result.X = (matrix.M31 + matrix.M13) * half;
-                result.Y = (matrix.M32 + matrix.M23) * half;
-                result.Z = 0.5f * sqrt;
-                result.W = (matrix.M12 - matrix.M21) * half;
-            }
-        }
-
-        /// <summary>
-        /// Creates a quaternion given a rotation matrix.
-        /// </summary>
-        /// <param name="matrix">The rotation matrix.</param>
-        /// <param name="result">When the method completes, contains the newly created quaternion.</param>
-        public static void RotationMatrix(ref Matrix3x3 matrix, out Quaternion result)
-        {
-            float sqrt;
-            float half;
-            float scale = matrix.M11 + matrix.M22 + matrix.M33;
-
-            if (scale > 0.0f)
-            {
-                sqrt = (float)Math.Sqrt(scale + 1.0f);
-                result.W = sqrt * 0.5f;
-                sqrt = 0.5f / sqrt;
-
-                result.X = (matrix.M23 - matrix.M32) * sqrt;
-                result.Y = (matrix.M31 - matrix.M13) * sqrt;
-                result.Z = (matrix.M12 - matrix.M21) * sqrt;
-            }
-            else if ((matrix.M11 >= matrix.M22) && (matrix.M11 >= matrix.M33))
-            {
-                sqrt = (float)Math.Sqrt(1.0f + matrix.M11 - matrix.M22 - matrix.M33);
-                half = 0.5f / sqrt;
-
-                result.X = 0.5f * sqrt;
-                result.Y = (matrix.M12 + matrix.M21) * half;
-                result.Z = (matrix.M13 + matrix.M31) * half;
-                result.W = (matrix.M23 - matrix.M32) * half;
-            }
-            else if (matrix.M22 > matrix.M33)
-            {
-                sqrt = (float)Math.Sqrt(1.0f + matrix.M22 - matrix.M11 - matrix.M33);
-                half = 0.5f / sqrt;
-
-                result.X = (matrix.M21 + matrix.M12) * half;
-                result.Y = 0.5f * sqrt;
-                result.Z = (matrix.M32 + matrix.M23) * half;
-                result.W = (matrix.M31 - matrix.M13) * half;
-            }
-            else
-            {
-                sqrt = (float)Math.Sqrt(1.0f + matrix.M33 - matrix.M11 - matrix.M22);
-                half = 0.5f / sqrt;
-
-                result.X = (matrix.M31 + matrix.M13) * half;
-                result.Y = (matrix.M32 + matrix.M23) * half;
-                result.Z = 0.5f * sqrt;
-                result.W = (matrix.M12 - matrix.M21) * half;
-            }
-        }
-
-        /// <summary>
-        /// Creates a quaternion given forward and up vectors
-        /// </summary>
-        /// <param name="forward">The forward vector the quaternion should look at</param>
-<<<<<<< HEAD
-        /// <param name="up">The up vector of the quaternion</param>
-        /// <param name="right">The right vector of the quaternion</param>
-        /// <param name="result">The newly created quaternion</param>
-        public static void RotationLookAt(ref Vector3 forward, ref Vector3 up, ref Vector3 right, out Quaternion result)
-        {
-            forward.Normalize(); up.Normalize(); right.Normalize();
-=======
-        /// <param name="up">The up vector of the quaternion (must be perpendicular to forward vector)</param>
-        /// <param name="right">The right vector of the quaternion (must be perpendicular to forward vector)</param>
-        /// <param name="result">The newly created quaternion</param>
-        public static void RotationLookAt(ref Vector3 forward, ref Vector3 up, ref Vector3 right, out Quaternion result)
-        {
-            RotationLookAt(ref forward, ref up, ref right, true, out result);
-        }
-
-        /// <summary>
-        /// Creates a quaternion given forward and up vectors
-        /// </summary>
-        /// <param name="forward">The forward vector the quaternion should look at</param>
-        /// <param name="up">The up vector of the quaternion (must be perpendicular to forward vector)</param>
-        /// <param name="right">The right vector of the quaternion (must be perpendicular to forward vector)</param>
-        /// <param name="normalizeInput">Set true to normalize input parameters</param>
-        /// <param name="result">The newly created quaternion</param>
-        public static void RotationLookAt(ref Vector3 forward, ref Vector3 up, ref Vector3 right, bool normalizeInput, out Quaternion result)
-        {
-            if (normalizeInput)
-            {
-                forward.Normalize(); 
-                up.Normalize(); 
-                right.Normalize();
-            }
->>>>>>> c30c7557
-            result.W = (float)Math.Sqrt(1 + right.X + up.Y + forward.Z) * .5f;
-            float reciprocal = 1.0f / (4.0f * result.W);
-            result.X = (up.Z - forward.Y) * reciprocal;
-            result.Y = (forward.X - right.Z) * reciprocal;
-            result.Z = (right.Y - up.X) * reciprocal;
-        }
-<<<<<<< HEAD
-
-        /// <summary>
-        /// Creates a quaternion given forward and up vectors
-        /// </summary>
-        /// <param name="forward">The forward vector the quaternion should look at</param>
-        /// <param name="up">The up vector of the quaternion</param>
-        /// <param name="right">The right vector of the quaternion</param>
-        /// <param name="NormalizeInput">Set true to normalize input parameters</param>
-        /// <param name="result">The newly created quaternion</param>
-        public static void RotationLookAt(ref Vector3 forward, ref Vector3 up, ref Vector3 right, bool NormalizeInput, out Quaternion result)
-        {
-            if (NormalizeInput)
-            {
-                forward.Normalize(); 
-                up.Normalize(); 
-                right.Normalize();
-            }
-            result.W = (float)Math.Sqrt(1 + right.X + up.Y + forward.Z) * .5f;
-            float reciprocal = 1.0f / (4.0f * result.W);
-            result.X = (up.Z - forward.Y) * reciprocal;
-            result.Y = (forward.X - right.Z) * reciprocal;
-            result.Z = (right.Y - up.X) * reciprocal;
-        }
-=======
->>>>>>> c30c7557
-        
-        /// <summary>
-        /// Creates a quaternion given forward and up vectors
-        /// </summary>
-        /// <param name="forward">The forward vector the quaternion should look at</param>
-<<<<<<< HEAD
-        /// <param name="up">The up vector of the quaternion</param>
-=======
-        /// <param name="up">The up vector of the quaternion (must be perpendicular to forward vector)</param>
->>>>>>> c30c7557
-        /// <param name="right">The right vector of the quaternion</param>
-        /// <returns>The newly created quaternion</returns>
-        public static Quaternion RotationLookAt(Vector3 forward, Vector3 up, Vector3 right)
-        {
-            Quaternion result;
-            RotationLookAt(ref forward, ref up, ref right, out result);
-            return result;
-        }
-        
-        /// <summary>
-<<<<<<< HEAD
-        /// Creates a quaternion given forward and up vectors
-        /// </summary>
-        /// <param name="forward">The forward vector the quaternion should look at</param>
-        /// <param name="up">The up vector of the quaternion</param>
-=======
-        /// Creates a quaternion given left-handed forward and up vectors
-        /// </summary>
-        /// <param name="forward">The forward vector the quaternion should look at</param>
-        /// <param name="up">The up vector of the quaternion (must be perpendicular to forward vector)</param>
->>>>>>> c30c7557
-        /// <param name="result">The newly created quaternion</param>
-        public static void RotationLookAtLH(ref Vector3 forward, ref Vector3 up, out Quaternion result)
-        {
-            Vector3 right;
-            Vector3.Cross(ref up, ref forward, out right);
-            RotationLookAt(ref forward, ref up, ref right, out result);
-        }
-
-        /// <summary>
-<<<<<<< HEAD
-        /// Creates a quaternion given forward and up vectors
-=======
-        /// Creates a quaternion given left-handed forward and up vectors
->>>>>>> c30c7557
-        /// </summary>
-        /// <param name="forward">The forward vector the quaternion should look at</param>
-        /// <param name="up">The up vector of the quaternion (must be perpendicular to forward vector)</param>
-        /// <returns>The newly created quaternion</returns>
-        public static Quaternion RotationLookAtLH(Vector3 forward, Vector3 up)
-        {
-            Quaternion result;
-            RotationLookAtLH(ref forward, ref up, out result);
-            return result;
-        }
-
-        /// <summary>
-<<<<<<< HEAD
-        /// Creates a quaternion given forward and up vectors
-        /// </summary>
-        /// <param name="forward">The forward vector the quaternion should look at</param>
-        /// <param name="up">The up vector of the quaternion</param>
-=======
-        /// Creates a quaternion given right-handed forward and up vectors
-        /// </summary>
-        /// <param name="forward">The forward vector the quaternion should look at</param>
-        /// <param name="up">The up vector of the quaternion (must be perpendicular to forward vector)</param>
->>>>>>> c30c7557
-        /// <param name="result">The newly created quaternion</param>
-        public static void RotationLookAtRH(ref Vector3 forward, ref Vector3 up, out Quaternion result)
-        {
-            Vector3 right;
-            Vector3.Cross(ref forward, ref up, out right);
-            RotationLookAt(ref forward, ref up, ref right, out result);
-        }
-
-        /// <summary>
-<<<<<<< HEAD
-        /// Creates a quaternion given forward and up vectors
-        /// </summary>
-        /// <param name="forward">The forward vector the quaternion should look at</param>
-        /// <param name="up">The up vector of the quaternion</param>
-=======
-        /// Creates a quaternion given right-handed forward and up vectors
-        /// </summary>
-        /// <param name="forward">The forward vector the quaternion should look at</param>
-        /// <param name="up">The up vector of the quaternion (must be perpendicular to forward vector)</param>
->>>>>>> c30c7557
-        /// <returns>The newly created quaternion</returns>
-        public static Quaternion RotationLookAtRH(Vector3 forward, Vector3 up)
-        {
-            Quaternion result;
-            RotationLookAtRH(ref forward, ref up, out result);
-            return result;
-        }
-
-        /// <summary>
-        /// Creates a left-handed spherical billboard that rotates around a specified object position.
-        /// </summary>
-        /// <param name="objectPosition">The position of the object around which the billboard will rotate.</param>
-        /// <param name="cameraPosition">The position of the camera.</param>
-        /// <param name="cameraUpVector">The up vector of the camera.</param>
-        /// <param name="cameraForwardVector">The forward vector of the camera.</param>
-        /// <param name="result">When the method completes, contains the created billboard quaternion.</param>
-        public static void BillboardLH(ref Vector3 objectPosition, ref Vector3 cameraPosition, ref Vector3 cameraUpVector, ref Vector3 cameraForwardVector, out Quaternion result)
-        {
-            Vector3 right;
-            Vector3 up;
-            Vector3 difference = objectPosition - cameraPosition;
-
-            float lengthSq = difference.LengthSquared();
-            if (MathUtil.IsZero(lengthSq))
-                difference = -cameraForwardVector;
-            else
-                difference *= (float)(1.0 / Math.Sqrt(lengthSq));
-
-            Vector3.Cross(ref cameraUpVector, ref difference, out right);
-            right.Normalize();
-            Vector3.Cross(ref difference, ref right, out up);
-
-            RotationLookAt(ref difference, ref up, ref right, false, out result);
-        }
-        
-        /// <summary>
-        /// Creates a left-handed spherical billboard that rotates around a specified object position.
-        /// </summary>
-        /// <param name="objectPosition">The position of the object around which the billboard will rotate.</param>
-        /// <param name="cameraPosition">The position of the camera.</param>
-        /// <param name="cameraUpVector">The up vector of the camera.</param>
-        /// <param name="cameraForwardVector">The forward vector of the camera.</param>
-        /// <returns>When the method completes, contains the created billboard quaternion.</returns>
-        public static Quaternion BillboardLH(Vector3 objectPosition, Vector3 cameraPosition, Vector3 cameraUpVector, Vector3 cameraForwardVector)
-        {
-            Quaternion result;
-            BillboardLH(ref objectPosition, ref cameraPosition, ref cameraUpVector, ref cameraForwardVector, out result);
-            return result;
-        }
-
-        /// <summary>
-        /// Creates a left-handed spherical billboard that rotates around a specified object position.
-        /// </summary>
-        /// <param name="objectPosition">The position of the object around which the billboard will rotate.</param>
-        /// <param name="cameraPosition">The position of the camera.</param>
-        /// <param name="cameraUpVector">The up vector of the camera.</param>
-        /// <param name="cameraForwardVector">The forward vector of the camera.</param>
-        /// <param name="result">When the method completes, contains the created billboard quaternion.</param>
-        public static void BillboardRH(ref Vector3 objectPosition, ref Vector3 cameraPosition, ref Vector3 cameraUpVector, ref Vector3 cameraForwardVector, out Quaternion result)
-        {
-            Vector3 right;
-            Vector3 up;
-            Vector3 difference = cameraPosition - objectPosition;
-
-            float lengthSq = difference.LengthSquared();
-            if (MathUtil.IsZero(lengthSq))
-                difference = cameraForwardVector;
-            else
-                difference *= (float)(1.0 / Math.Sqrt(lengthSq));
-
-            Vector3.Cross(ref cameraUpVector, ref difference, out right);
-            right.Normalize();
-            Vector3.Cross(ref difference, ref right, out up);
-
-            RotationLookAt(ref difference, ref up, ref right, false, out result);
-        }
-
-        /// <summary>
-        /// Creates a left-handed spherical billboard that rotates around a specified object position.
-        /// </summary>
-        /// <param name="objectPosition">The position of the object around which the billboard will rotate.</param>
-        /// <param name="cameraPosition">The position of the camera.</param>
-        /// <param name="cameraUpVector">The up vector of the camera.</param>
-        /// <param name="cameraForwardVector">The forward vector of the camera.</param>
-        /// <returns>When the method completes, contains the created billboard quaternion.</returns>
-        public static Quaternion BillboardRH(Vector3 objectPosition, Vector3 cameraPosition, Vector3 cameraUpVector, Vector3 cameraForwardVector)
-        {
-            Quaternion result;
-            BillboardRH(ref objectPosition, ref cameraPosition, ref cameraUpVector, ref cameraForwardVector, out result);
-            return result;
-        }
-
-        /// <summary>
-        /// Creates a quaternion given a rotation matrix.
-        /// </summary>
-        /// <param name="matrix">The rotation matrix.</param>
-        /// <returns>The newly created quaternion.</returns>
-        public static Quaternion RotationMatrix(Matrix matrix)
-        {
-            Quaternion result;
-            RotationMatrix(ref matrix, out result);
-            return result;
-        }
-
-        /// <summary>
-        /// Creates a quaternion given a yaw, pitch, and roll value.
-        /// </summary>
-        /// <param name="yaw">The yaw of rotation.</param>
-        /// <param name="pitch">The pitch of rotation.</param>
-        /// <param name="roll">The roll of rotation.</param>
-        /// <param name="result">When the method completes, contains the newly created quaternion.</param>
-        public static void RotationYawPitchRoll(float yaw, float pitch, float roll, out Quaternion result)
-        {
-            float halfRoll = roll * 0.5f;
-            float halfPitch = pitch * 0.5f;
-            float halfYaw = yaw * 0.5f;
-
-            float sinRoll = (float)Math.Sin(halfRoll);
-            float cosRoll = (float)Math.Cos(halfRoll);
-            float sinPitch = (float)Math.Sin(halfPitch);
-            float cosPitch = (float)Math.Cos(halfPitch);
-            float sinYaw = (float)Math.Sin(halfYaw);
-            float cosYaw = (float)Math.Cos(halfYaw);
-
-            result.X = (cosYaw * sinPitch * cosRoll) + (sinYaw * cosPitch * sinRoll);
-            result.Y = (sinYaw * cosPitch * cosRoll) - (cosYaw * sinPitch * sinRoll);
-            result.Z = (cosYaw * cosPitch * sinRoll) - (sinYaw * sinPitch * cosRoll);
-            result.W = (cosYaw * cosPitch * cosRoll) + (sinYaw * sinPitch * sinRoll);
-        }
-
-        /// <summary>
-        /// Creates a quaternion given a yaw, pitch, and roll value.
-        /// </summary>
-        /// <param name="yaw">The yaw of rotation.</param>
-        /// <param name="pitch">The pitch of rotation.</param>
-        /// <param name="roll">The roll of rotation.</param>
-        /// <returns>The newly created quaternion.</returns>
-        public static Quaternion RotationYawPitchRoll(float yaw, float pitch, float roll)
-        {
-            Quaternion result;
-            RotationYawPitchRoll(yaw, pitch, roll, out result);
-            return result;
-        }
-
-        /// <summary>
-        /// Interpolates between two quaternions, using spherical linear interpolation.
-        /// </summary>
-        /// <param name="start">Start quaternion.</param>
-        /// <param name="end">End quaternion.</param>
-        /// <param name="amount">Value between 0 and 1 indicating the weight of <paramref name="end"/>.</param>
-        /// <param name="result">When the method completes, contains the spherical linear interpolation of the two quaternions.</param>
-        public static void Slerp(ref Quaternion start, ref Quaternion end, float amount, out Quaternion result)
-        {
-            float opposite;
-            float inverse;
-            float dot = Dot(start, end);
-
-            if (Math.Abs(dot) > 1.0f - MathUtil.ZeroTolerance)
-            {
-                inverse = 1.0f - amount;
-                opposite = amount * Math.Sign(dot);
-            }
-            else
-            {
-                float acos = (float)Math.Acos(Math.Abs(dot));
-                float invSin = (float)(1.0 / Math.Sin(acos));
-
-                inverse = (float)Math.Sin((1.0f - amount) * acos) * invSin;
-                opposite = (float)Math.Sin(amount * acos) * invSin * Math.Sign(dot);
-            }
-
-            result.X = (inverse * start.X) + (opposite * end.X);
-            result.Y = (inverse * start.Y) + (opposite * end.Y);
-            result.Z = (inverse * start.Z) + (opposite * end.Z);
-            result.W = (inverse * start.W) + (opposite * end.W);
-        }
-
-        /// <summary>
-        /// Interpolates between two quaternions, using spherical linear interpolation.
-        /// </summary>
-        /// <param name="start">Start quaternion.</param>
-        /// <param name="end">End quaternion.</param>
-        /// <param name="amount">Value between 0 and 1 indicating the weight of <paramref name="end"/>.</param>
-        /// <returns>The spherical linear interpolation of the two quaternions.</returns>
-        public static Quaternion Slerp(Quaternion start, Quaternion end, float amount)
-        {
-            Quaternion result;
-            Slerp(ref start, ref end, amount, out result);
-            return result;
-        }
-
-        /// <summary>
-        /// Interpolates between quaternions, using spherical quadrangle interpolation.
-        /// </summary>
-        /// <param name="value1">First source quaternion.</param>
-        /// <param name="value2">Second source quaternion.</param>
-        /// <param name="value3">Third source quaternion.</param>
-        /// <param name="value4">Fourth source quaternion.</param>
-        /// <param name="amount">Value between 0 and 1 indicating the weight of interpolation.</param>
-        /// <param name="result">When the method completes, contains the spherical quadrangle interpolation of the quaternions.</param>
-        public static void Squad(ref Quaternion value1, ref Quaternion value2, ref Quaternion value3, ref Quaternion value4, float amount, out Quaternion result)
-        {
-            Quaternion start, end;
-            Slerp(ref value1, ref value4, amount, out start);
-            Slerp(ref value2, ref value3, amount, out end);
-            Slerp(ref start, ref end, 2.0f * amount * (1.0f - amount), out result);
-        }
-
-        /// <summary>
-        /// Interpolates between quaternions, using spherical quadrangle interpolation.
-        /// </summary>
-        /// <param name="value1">First source quaternion.</param>
-        /// <param name="value2">Second source quaternion.</param>
-        /// <param name="value3">Third source quaternion.</param>
-        /// <param name="value4">Fourth source quaternion.</param>
-        /// <param name="amount">Value between 0 and 1 indicating the weight of interpolation.</param>
-        /// <returns>The spherical quadrangle interpolation of the quaternions.</returns>
-        public static Quaternion Squad(Quaternion value1, Quaternion value2, Quaternion value3, Quaternion value4, float amount)
-        {
-            Quaternion result;
-            Squad(ref value1, ref value2, ref value3, ref value4, amount, out result);
-            return result;
-        }
-
-        /// <summary>
-        /// Sets up control points for spherical quadrangle interpolation.
-        /// </summary>
-        /// <param name="value1">First source quaternion.</param>
-        /// <param name="value2">Second source quaternion.</param>
-        /// <param name="value3">Third source quaternion.</param>
-        /// <param name="value4">Fourth source quaternion.</param>
-        /// <returns>An array of three quaternions that represent control points for spherical quadrangle interpolation.</returns>
-        public static Quaternion[] SquadSetup(Quaternion value1, Quaternion value2, Quaternion value3, Quaternion value4)
-        {
-            Quaternion q0 = (value1 + value2).LengthSquared() < (value1 - value2).LengthSquared() ? -value1 : value1;
-            Quaternion q2 = (value2 + value3).LengthSquared() < (value2 - value3).LengthSquared() ? -value3 : value3;
-            Quaternion q3 = (value3 + value4).LengthSquared() < (value3 - value4).LengthSquared() ? -value4 : value4;
-            Quaternion q1 = value2;
-
-            Quaternion q1Exp, q2Exp;
-            Exponential(ref q1, out q1Exp);
-            Exponential(ref q2, out q2Exp);
-
-            Quaternion[] results = new Quaternion[3];
-            results[0] = q1 * Exponential(-0.25f * (Logarithm(q1Exp * q2) + Logarithm(q1Exp * q0)));
-            results[1] = q2 * Exponential(-0.25f * (Logarithm(q2Exp * q3) + Logarithm(q2Exp * q1)));
-            results[2] = q2;
-
-            return results;
-        }
-
-        /// <summary>
-        /// Adds two quaternions.
-        /// </summary>
-        /// <param name="left">The first quaternion to add.</param>
-        /// <param name="right">The second quaternion to add.</param>
-        /// <returns>The sum of the two quaternions.</returns>
-        public static Quaternion operator +(Quaternion left, Quaternion right)
-        {
-            Quaternion result;
-            Add(ref left, ref right, out result);
-            return result;
-        }
-
-        /// <summary>
-        /// Subtracts two quaternions.
-        /// </summary>
-        /// <param name="left">The first quaternion to subtract.</param>
-        /// <param name="right">The second quaternion to subtract.</param>
-        /// <returns>The difference of the two quaternions.</returns>
-        public static Quaternion operator -(Quaternion left, Quaternion right)
-        {
-            Quaternion result;
-            Subtract(ref left, ref right, out result);
-            return result;
-        }
-
-        /// <summary>
-        /// Reverses the direction of a given quaternion.
-        /// </summary>
-        /// <param name="value">The quaternion to negate.</param>
-        /// <returns>A quaternion facing in the opposite direction.</returns>
-        public static Quaternion operator -(Quaternion value)
-        {
-            Quaternion result;
-            Negate(ref value, out result);
-            return result;
-        }
-
-        /// <summary>
-        /// Scales a quaternion by the given value.
-        /// </summary>
-        /// <param name="value">The quaternion to scale.</param>
-        /// <param name="scale">The amount by which to scale the quaternion.</param>
-        /// <returns>The scaled quaternion.</returns>
-        public static Quaternion operator *(float scale, Quaternion value)
-        {
-            Quaternion result;
-            Multiply(ref value, scale, out result);
-            return result;
-        }
-
-        /// <summary>
-        /// Scales a quaternion by the given value.
-        /// </summary>
-        /// <param name="value">The quaternion to scale.</param>
-        /// <param name="scale">The amount by which to scale the quaternion.</param>
-        /// <returns>The scaled quaternion.</returns>
-        public static Quaternion operator *(Quaternion value, float scale)
-        {
-            Quaternion result;
-            Multiply(ref value, scale, out result);
-            return result;
-        }
-
-        /// <summary>
-        /// Multiplies a quaternion by another.
-        /// </summary>
-        /// <param name="left">The first quaternion to multiply.</param>
-        /// <param name="right">The second quaternion to multiply.</param>
-        /// <returns>The multiplied quaternion.</returns>
-        public static Quaternion operator *(Quaternion left, Quaternion right)
-        {
-            Quaternion result;
-            Multiply(ref left, ref right, out result);
-            return result;
-        }
-
-        /// <summary>
-        /// Tests for equality between two objects.
-        /// </summary>
-        /// <param name="left">The first value to compare.</param>
-        /// <param name="right">The second value to compare.</param>
-        /// <returns><c>true</c> if <paramref name="left"/> has the same value as <paramref name="right"/>; otherwise, <c>false</c>.</returns>
-        public static bool operator ==(Quaternion left, Quaternion right)
-        {
-            return left.Equals(right);
-        }
-
-        /// <summary>
-        /// Tests for inequality between two objects.
-        /// </summary>
-        /// <param name="left">The first value to compare.</param>
-        /// <param name="right">The second value to compare.</param>
-        /// <returns><c>true</c> if <paramref name="left"/> has a different value than <paramref name="right"/>; otherwise, <c>false</c>.</returns>
-        public static bool operator !=(Quaternion left, Quaternion right)
-        {
-            return !left.Equals(right);
-        }
-
-        /// <summary>
-        /// Returns a <see cref="System.String"/> that represents this instance.
-        /// </summary>
-        /// <returns>
-        /// A <see cref="System.String"/> that represents this instance.
-        /// </returns>
-        public override string ToString()
-        {
-            return string.Format(CultureInfo.CurrentCulture, "X:{0} Y:{1} Z:{2} W:{3}", X, Y, Z, W);
-        }
-
-        /// <summary>
-        /// Returns a <see cref="System.String"/> that represents this instance.
-        /// </summary>
-        /// <param name="format">The format.</param>
-        /// <returns>
-        /// A <see cref="System.String"/> that represents this instance.
-        /// </returns>
-        public string ToString(string format)
-        {
-            if (format == null)
-                return ToString();
-
-            return string.Format(CultureInfo.CurrentCulture, "X:{0} Y:{1} Z:{2} W:{3}", X.ToString(format, CultureInfo.CurrentCulture),
-                Y.ToString(format, CultureInfo.CurrentCulture), Z.ToString(format, CultureInfo.CurrentCulture), W.ToString(format, CultureInfo.CurrentCulture));
-        }
-
-        /// <summary>
-        /// Returns a <see cref="System.String"/> that represents this instance.
-        /// </summary>
-        /// <param name="formatProvider">The format provider.</param>
-        /// <returns>
-        /// A <see cref="System.String"/> that represents this instance.
-        /// </returns>
-        public string ToString(IFormatProvider formatProvider)
-        {
-            return string.Format(formatProvider, "X:{0} Y:{1} Z:{2} W:{3}", X, Y, Z, W);
-        }
-
-        /// <summary>
-        /// Returns a <see cref="System.String"/> that represents this instance.
-        /// </summary>
-        /// <param name="format">The format.</param>
-        /// <param name="formatProvider">The format provider.</param>
-        /// <returns>
-        /// A <see cref="System.String"/> that represents this instance.
-        /// </returns>
-        public string ToString(string format, IFormatProvider formatProvider)
-        {
-            if (format == null)
-                return ToString(formatProvider);
-
-            return string.Format(formatProvider, "X:{0} Y:{1} Z:{2} W:{3}", X.ToString(format, formatProvider),
-                Y.ToString(format, formatProvider), Z.ToString(format, formatProvider), W.ToString(format, formatProvider));
-        }
-
-        /// <summary>
-        /// Returns a hash code for this instance.
-        /// </summary>
-        /// <returns>
-        /// A hash code for this instance, suitable for use in hashing algorithms and data structures like a hash table. 
-        /// </returns>
-        public override int GetHashCode()
-        {
-            unchecked
-            {
-                var hashCode = X.GetHashCode();
-                hashCode = (hashCode * 397) ^ Y.GetHashCode();
-                hashCode = (hashCode * 397) ^ Z.GetHashCode();
-                hashCode = (hashCode * 397) ^ W.GetHashCode();
-                return hashCode;
-            }
-        }
-
-        /// <inheritdoc/>
-        void IDataSerializable.Serialize(BinarySerializer serializer)
-        {
-            // Write optimized version without using Serialize methods
-            if (serializer.Mode == SerializerMode.Write)
-            {
-                serializer.Writer.Write(X);
-                serializer.Writer.Write(Y);
-                serializer.Writer.Write(Z);
-                serializer.Writer.Write(W);
-            }
-            else
-            {
-                X = serializer.Reader.ReadSingle();
-                Y = serializer.Reader.ReadSingle();
-                Z = serializer.Reader.ReadSingle();
-                W = serializer.Reader.ReadSingle();
-            }
-        }
-
-        /// <summary>
-        /// Determines whether the specified <see cref="SharpDX.Quaternion"/> is equal to this instance.
-        /// </summary>
-        /// <param name="other">The <see cref="SharpDX.Quaternion"/> to compare with this instance.</param>
-        /// <returns>
-        /// <c>true</c> if the specified <see cref="SharpDX.Quaternion"/> is equal to this instance; otherwise, <c>false</c>.
-        /// </returns>
-        public bool Equals(Quaternion other)
-        {
-            return MathUtil.NearEqual(other.X, X) && MathUtil.NearEqual(other.Y, Y) && MathUtil.NearEqual(other.Z, Z) && MathUtil.NearEqual(other.W, W);
-        }
-
-        /// <summary>
-        /// Determines whether the specified <see cref="System.Object"/> is equal to this instance.
-        /// </summary>
-        /// <param name="value">The <see cref="System.Object"/> to compare with this instance.</param>
-        /// <returns>
-        /// <c>true</c> if the specified <see cref="System.Object"/> is equal to this instance; otherwise, <c>false</c>.
-        /// </returns>
-        public override bool Equals(object value)
-        {
-            if (value == null)
-                return false;
-
-            if (!ReferenceEquals(value.GetType(), typeof(Quaternion)))
-                return false;
-
-            return Equals((Quaternion)value);
-        }
-
-#if SlimDX1xInterop
-        /// <summary>
-        /// Performs an implicit conversion from <see cref="SharpDX.Quaternion"/> to <see cref="SlimDX.Quaternion"/>.
-        /// </summary>
-        /// <param name="value">The value.</param>
-        /// <returns>The result of the conversion.</returns>
-        public static implicit operator SlimDX.Quaternion(Quaternion value)
-        {
-            return new SlimDX.Quaternion(value.X, value.Y, value.Z, value.W);
-        }
-
-        /// <summary>
-        /// Performs an implicit conversion from <see cref="SlimDX.Quaternion"/> to <see cref="SharpDX.Quaternion"/>.
-        /// </summary>
-        /// <param name="value">The value.</param>
-        /// <returns>The result of the conversion.</returns>
-        public static implicit operator Quaternion(SlimDX.Quaternion value)
-        {
-            return new Quaternion(value.X, value.Y, value.Z, value.W);
-        }
-#endif
-
-#if WPFInterop
-        /// <summary>
-        /// Performs an implicit conversion from <see cref="SharpDX.Quaternion"/> to <see cref="System.Windows.Media.Media3D.Quaternion"/>.
-        /// </summary>
-        /// <param name="value">The value.</param>
-        /// <returns>The result of the conversion.</returns>
-        public static implicit operator System.Windows.Media.Media3D.Quaternion(Quaternion value)
-        {
-            return new System.Windows.Media.Media3D.Quaternion(value.X, value.Y, value.Z, value.W);
-        }
-
-        /// <summary>
-        /// Performs an explicit conversion from <see cref="System.Windows.Media.Media3D.Quaternion"/> to <see cref="SharpDX.Quaternion"/>.
-        /// </summary>
-        /// <param name="value">The value.</param>
-        /// <returns>The result of the conversion.</returns>
-        public static explicit operator Quaternion(System.Windows.Media.Media3D.Quaternion value)
-        {
-            return new Quaternion((float)value.X, (float)value.Y, (float)value.Z, (float)value.W);
-        }
-#endif
-
-#if XnaInterop
-        /// <summary>
-        /// Performs an implicit conversion from <see cref="SharpDX.Quaternion"/> to <see cref="Microsoft.Xna.Framework.Quaternion"/>.
-        /// </summary>
-        /// <param name="value">The value.</param>
-        /// <returns>The result of the conversion.</returns>
-        public static implicit operator Microsoft.Xna.Framework.Quaternion(Quaternion value)
-        {
-            return new Microsoft.Xna.Framework.Quaternion(value.X, value.Y, value.Z, value.W);
-        }
-
-        /// <summary>
-        /// Performs an implicit conversion from <see cref="Microsoft.Xna.Framework.Quaternion"/> to <see cref="SharpDX.Quaternion"/>.
-        /// </summary>
-        /// <param name="value">The value.</param>
-        /// <returns>The result of the conversion.</returns>
-        public static implicit operator Quaternion(Microsoft.Xna.Framework.Quaternion value)
-        {
-            return new Quaternion(value.X, value.Y, value.Z, value.W);
-        }
-#endif
-    }
-}
+﻿// Copyright (c) 2010-2013 SharpDX - Alexandre Mutel
+// 
+// Permission is hereby granted, free of charge, to any person obtaining a copy
+// of this software and associated documentation files (the "Software"), to deal
+// in the Software without restriction, including without limitation the rights
+// to use, copy, modify, merge, publish, distribute, sublicense, and/or sell
+// copies of the Software, and to permit persons to whom the Software is
+// furnished to do so, subject to the following conditions:
+// 
+// The above copyright notice and this permission notice shall be included in
+// all copies or substantial portions of the Software.
+// 
+// THE SOFTWARE IS PROVIDED "AS IS", WITHOUT WARRANTY OF ANY KIND, EXPRESS OR
+// IMPLIED, INCLUDING BUT NOT LIMITED TO THE WARRANTIES OF MERCHANTABILITY,
+// FITNESS FOR A PARTICULAR PURPOSE AND NONINFRINGEMENT. IN NO EVENT SHALL THE
+// AUTHORS OR COPYRIGHT HOLDERS BE LIABLE FOR ANY CLAIM, DAMAGES OR OTHER
+// LIABILITY, WHETHER IN AN ACTION OF CONTRACT, TORT OR OTHERWISE, ARISING FROM,
+// OUT OF OR IN CONNECTION WITH THE SOFTWARE OR THE USE OR OTHER DEALINGS IN
+// THE SOFTWARE.
+// -----------------------------------------------------------------------------
+// Original code from SlimMath project. http://code.google.com/p/slimmath/
+// Greetings to SlimDX Group. Original code published with the following license:
+// -----------------------------------------------------------------------------
+/*
+* Copyright (c) 2007-2011 SlimDX Group
+* 
+* Permission is hereby granted, free of charge, to any person obtaining a copy
+* of this software and associated documentation files (the "Software"), to deal
+* in the Software without restriction, including without limitation the rights
+* to use, copy, modify, merge, publish, distribute, sublicense, and/or sell
+* copies of the Software, and to permit persons to whom the Software is
+* furnished to do so, subject to the following conditions:
+* 
+* The above copyright notice and this permission notice shall be included in
+* all copies or substantial portions of the Software.
+* 
+* THE SOFTWARE IS PROVIDED "AS IS", WITHOUT WARRANTY OF ANY KIND, EXPRESS OR
+* IMPLIED, INCLUDING BUT NOT LIMITED TO THE WARRANTIES OF MERCHANTABILITY,
+* FITNESS FOR A PARTICULAR PURPOSE AND NONINFRINGEMENT. IN NO EVENT SHALL THE
+* AUTHORS OR COPYRIGHT HOLDERS BE LIABLE FOR ANY CLAIM, DAMAGES OR OTHER
+* LIABILITY, WHETHER IN AN ACTION OF CONTRACT, TORT OR OTHERWISE, ARISING FROM,
+* OUT OF OR IN CONNECTION WITH THE SOFTWARE OR THE USE OR OTHER DEALINGS IN
+* THE SOFTWARE.
+*/
+using System;
+using System.ComponentModel;
+using System.Globalization;
+using System.Runtime.InteropServices;
+using SharpDX.Serialization;
+
+namespace SharpDX
+{
+    /// <summary>
+    /// Represents a four dimensional mathematical quaternion.
+    /// </summary>
+    [StructLayout(LayoutKind.Sequential, Pack = 4)]
+#if !W8CORE
+    [Serializable]
+    [TypeConverter(typeof(SharpDX.Design.QuaternionConverter))]
+#endif
+    public struct Quaternion : IEquatable<Quaternion>, IFormattable, IDataSerializable
+    {
+        /// <summary>
+        /// The size of the <see cref="SharpDX.Quaternion"/> type, in bytes.
+        /// </summary>
+        public static readonly int SizeInBytes = Marshal.SizeOf(typeof(Quaternion));
+
+        /// <summary>
+        /// A <see cref="SharpDX.Quaternion"/> with all of its components set to zero.
+        /// </summary>
+        public static readonly Quaternion Zero = new Quaternion();
+
+        /// <summary>
+        /// A <see cref="SharpDX.Quaternion"/> with all of its components set to one.
+        /// </summary>
+        public static readonly Quaternion One = new Quaternion(1.0f, 1.0f, 1.0f, 1.0f);
+
+        /// <summary>
+        /// The identity <see cref="SharpDX.Quaternion"/> (0, 0, 0, 1).
+        /// </summary>
+        public static readonly Quaternion Identity = new Quaternion(0.0f, 0.0f, 0.0f, 1.0f);
+
+        /// <summary>
+        /// The X component of the quaternion.
+        /// </summary>
+        public float X;
+
+        /// <summary>
+        /// The Y component of the quaternion.
+        /// </summary>
+        public float Y;
+
+        /// <summary>
+        /// The Z component of the quaternion.
+        /// </summary>
+        public float Z;
+
+        /// <summary>
+        /// The W component of the quaternion.
+        /// </summary>
+        public float W;
+
+        /// <summary>
+        /// Initializes a new instance of the <see cref="SharpDX.Quaternion"/> struct.
+        /// </summary>
+        /// <param name="value">The value that will be assigned to all components.</param>
+        public Quaternion(float value)
+        {
+            X = value;
+            Y = value;
+            Z = value;
+            W = value;
+        }
+
+        /// <summary>
+        /// Initializes a new instance of the <see cref="SharpDX.Quaternion"/> struct.
+        /// </summary>
+        /// <param name="value">A vector containing the values with which to initialize the components.</param>
+        public Quaternion(Vector4 value)
+        {
+            X = value.X;
+            Y = value.Y;
+            Z = value.Z;
+            W = value.W;
+        }
+
+        /// <summary>
+        /// Initializes a new instance of the <see cref="SharpDX.Quaternion"/> struct.
+        /// </summary>
+        /// <param name="value">A vector containing the values with which to initialize the X, Y, and Z components.</param>
+        /// <param name="w">Initial value for the W component of the quaternion.</param>
+        public Quaternion(Vector3 value, float w)
+        {
+            X = value.X;
+            Y = value.Y;
+            Z = value.Z;
+            W = w;
+        }
+
+        /// <summary>
+        /// Initializes a new instance of the <see cref="SharpDX.Quaternion"/> struct.
+        /// </summary>
+        /// <param name="value">A vector containing the values with which to initialize the X and Y components.</param>
+        /// <param name="z">Initial value for the Z component of the quaternion.</param>
+        /// <param name="w">Initial value for the W component of the quaternion.</param>
+        public Quaternion(Vector2 value, float z, float w)
+        {
+            X = value.X;
+            Y = value.Y;
+            Z = z;
+            W = w;
+        }
+
+        /// <summary>
+        /// Initializes a new instance of the <see cref="SharpDX.Quaternion"/> struct.
+        /// </summary>
+        /// <param name="x">Initial value for the X component of the quaternion.</param>
+        /// <param name="y">Initial value for the Y component of the quaternion.</param>
+        /// <param name="z">Initial value for the Z component of the quaternion.</param>
+        /// <param name="w">Initial value for the W component of the quaternion.</param>
+        public Quaternion(float x, float y, float z, float w)
+        {
+            X = x;
+            Y = y;
+            Z = z;
+            W = w;
+        }
+
+        /// <summary>
+        /// Initializes a new instance of the <see cref="SharpDX.Quaternion"/> struct.
+        /// </summary>
+        /// <param name="values">The values to assign to the X, Y, Z, and W components of the quaternion. This must be an array with four elements.</param>
+        /// <exception cref="ArgumentNullException">Thrown when <paramref name="values"/> is <c>null</c>.</exception>
+        /// <exception cref="ArgumentOutOfRangeException">Thrown when <paramref name="values"/> contains more or less than four elements.</exception>
+        public Quaternion(float[] values)
+        {
+            if (values == null)
+                throw new ArgumentNullException("values");
+            if (values.Length != 4)
+                throw new ArgumentOutOfRangeException("values", "There must be four and only four input values for Quaternion.");
+
+            X = values[0];
+            Y = values[1];
+            Z = values[2];
+            W = values[3];
+        }
+
+        /// <summary>
+        /// Gets a value indicating whether this instance is equivalent to the identity quaternion.
+        /// </summary>
+        /// <value>
+        /// <c>true</c> if this instance is an identity quaternion; otherwise, <c>false</c>.
+        /// </value>
+        public bool IsIdentity
+        {
+            get { return this.Equals(Identity); }
+        }
+
+        /// <summary>
+        /// Gets a value indicting whether this instance is normalized.
+        /// </summary>
+        public bool IsNormalized
+        {
+            get { return MathUtil.IsOne((X * X) + (Y * Y) + (Z * Z) + (W * W)); }
+        }
+
+        /// <summary>
+        /// Gets the angle of the quaternion.
+        /// </summary>
+        /// <value>The quaternion's angle.</value>
+        public float Angle
+        {
+            get
+            {
+                float length = (X * X) + (Y * Y) + (Z * Z);
+                if (MathUtil.IsZero(length))
+                    return 0.0f;
+
+                return (float)(2.0 * Math.Acos(MathUtil.Clamp(W, -1f, 1f)));
+            }
+        }
+
+        /// <summary>
+        /// Gets the axis components of the quaternion.
+        /// </summary>
+        /// <value>The axis components of the quaternion.</value>
+        public Vector3 Axis
+        {
+            get
+            {
+                float length = (X * X) + (Y * Y) + (Z * Z);
+                if (MathUtil.IsZero(length))
+                    return Vector3.UnitX;
+
+                float inv = 1.0f / length;
+                return new Vector3(X * inv, Y * inv, Z * inv);
+            }
+        }
+
+        /// <summary>
+        /// Gets or sets the component at the specified index.
+        /// </summary>
+        /// <value>The value of the X, Y, Z, or W component, depending on the index.</value>
+        /// <param name="index">The index of the component to access. Use 0 for the X component, 1 for the Y component, 2 for the Z component, and 3 for the W component.</param>
+        /// <returns>The value of the component at the specified index.</returns>
+        /// <exception cref="System.ArgumentOutOfRangeException">Thrown when the <paramref name="index"/> is out of the range [0, 3].</exception>
+        public float this[int index]
+        {
+            get
+            {
+                switch (index)
+                {
+                    case 0: return X;
+                    case 1: return Y;
+                    case 2: return Z;
+                    case 3: return W;
+                }
+
+                throw new ArgumentOutOfRangeException("index", "Indices for Quaternion run from 0 to 3, inclusive.");
+            }
+
+            set
+            {
+                switch (index)
+                {
+                    case 0: X = value; break;
+                    case 1: Y = value; break;
+                    case 2: Z = value; break;
+                    case 3: W = value; break;
+                    default: throw new ArgumentOutOfRangeException("index", "Indices for Quaternion run from 0 to 3, inclusive.");
+                }
+            }
+        }
+
+        /// <summary>
+        /// Conjugates the quaternion.
+        /// </summary>
+        public void Conjugate()
+        {
+            X = -X;
+            Y = -Y;
+            Z = -Z;
+        }
+
+        /// <summary>
+        /// Conjugates and renormalizes the quaternion.
+        /// </summary>
+        public void Invert()
+        {
+            float lengthSq = LengthSquared();
+            if (!MathUtil.IsZero(lengthSq))
+            {
+                lengthSq = 1.0f / lengthSq;
+
+                X = -X * lengthSq;
+                Y = -Y * lengthSq;
+                Z = -Z * lengthSq;
+                W = W * lengthSq;
+            }
+        }
+
+        /// <summary>
+        /// Calculates the length of the quaternion.
+        /// </summary>
+        /// <returns>The length of the quaternion.</returns>
+        /// <remarks>
+        /// <see cref="SharpDX.Quaternion.LengthSquared"/> may be preferred when only the relative length is needed
+        /// and speed is of the essence.
+        /// </remarks>
+        public float Length()
+        {
+            return (float)Math.Sqrt((X * X) + (Y * Y) + (Z * Z) + (W * W));
+        }
+
+        /// <summary>
+        /// Calculates the squared length of the quaternion.
+        /// </summary>
+        /// <returns>The squared length of the quaternion.</returns>
+        /// <remarks>
+        /// This method may be preferred to <see cref="SharpDX.Quaternion.Length"/> when only a relative length is needed
+        /// and speed is of the essence.
+        /// </remarks>
+        public float LengthSquared()
+        {
+            return (X * X) + (Y * Y) + (Z * Z) + (W * W);
+        }
+
+        /// <summary>
+        /// Converts the quaternion into a unit quaternion.
+        /// </summary>
+        public void Normalize()
+        {
+            float length = Length();
+            if (!MathUtil.IsZero(length))
+            {
+                float inverse = 1.0f / length;
+                X *= inverse;
+                Y *= inverse;
+                Z *= inverse;
+                W *= inverse;
+            }
+        }
+
+        /// <summary>
+        /// Creates an array containing the elements of the quaternion.
+        /// </summary>
+        /// <returns>A four-element array containing the components of the quaternion.</returns>
+        public float[] ToArray()
+        {
+            return new float[] { X, Y, Z, W };
+        }
+
+        /// <summary>
+        /// Adds two quaternions.
+        /// </summary>
+        /// <param name="left">The first quaternion to add.</param>
+        /// <param name="right">The second quaternion to add.</param>
+        /// <param name="result">When the method completes, contains the sum of the two quaternions.</param>
+        public static void Add(ref Quaternion left, ref Quaternion right, out Quaternion result)
+        {
+            result.X = left.X + right.X;
+            result.Y = left.Y + right.Y;
+            result.Z = left.Z + right.Z;
+            result.W = left.W + right.W;
+        }
+
+        /// <summary>
+        /// Adds two quaternions.
+        /// </summary>
+        /// <param name="left">The first quaternion to add.</param>
+        /// <param name="right">The second quaternion to add.</param>
+        /// <returns>The sum of the two quaternions.</returns>
+        public static Quaternion Add(Quaternion left, Quaternion right)
+        {
+            Quaternion result;
+            Add(ref left, ref right, out result);
+            return result;
+        }
+
+        /// <summary>
+        /// Subtracts two quaternions.
+        /// </summary>
+        /// <param name="left">The first quaternion to subtract.</param>
+        /// <param name="right">The second quaternion to subtract.</param>
+        /// <param name="result">When the method completes, contains the difference of the two quaternions.</param>
+        public static void Subtract(ref Quaternion left, ref Quaternion right, out Quaternion result)
+        {
+            result.X = left.X - right.X;
+            result.Y = left.Y - right.Y;
+            result.Z = left.Z - right.Z;
+            result.W = left.W - right.W;
+        }
+
+        /// <summary>
+        /// Subtracts two quaternions.
+        /// </summary>
+        /// <param name="left">The first quaternion to subtract.</param>
+        /// <param name="right">The second quaternion to subtract.</param>
+        /// <returns>The difference of the two quaternions.</returns>
+        public static Quaternion Subtract(Quaternion left, Quaternion right)
+        {
+            Quaternion result;
+            Subtract(ref left, ref right, out result);
+            return result;
+        }
+
+        /// <summary>
+        /// Scales a quaternion by the given value.
+        /// </summary>
+        /// <param name="value">The quaternion to scale.</param>
+        /// <param name="scale">The amount by which to scale the quaternion.</param>
+        /// <param name="result">When the method completes, contains the scaled quaternion.</param>
+        public static void Multiply(ref Quaternion value, float scale, out Quaternion result)
+        {
+            result.X = value.X * scale;
+            result.Y = value.Y * scale;
+            result.Z = value.Z * scale;
+            result.W = value.W * scale;
+        }
+
+        /// <summary>
+        /// Scales a quaternion by the given value.
+        /// </summary>
+        /// <param name="value">The quaternion to scale.</param>
+        /// <param name="scale">The amount by which to scale the quaternion.</param>
+        /// <returns>The scaled quaternion.</returns>
+        public static Quaternion Multiply(Quaternion value, float scale)
+        {
+            Quaternion result;
+            Multiply(ref value, scale, out result);
+            return result;
+        }
+
+        /// <summary>
+        /// Modulates a quaternion by another.
+        /// </summary>
+        /// <param name="left">The first quaternion to modulate.</param>
+        /// <param name="right">The second quaternion to modulate.</param>
+        /// <param name="result">When the method completes, contains the modulated quaternion.</param>
+        public static void Multiply(ref Quaternion left, ref Quaternion right, out Quaternion result)
+        {
+            float lx = left.X;
+            float ly = left.Y;
+            float lz = left.Z;
+            float lw = left.W;
+            float rx = right.X;
+            float ry = right.Y;
+            float rz = right.Z;
+            float rw = right.W;
+            float a = (ly * rz - lz * ry);
+            float b = (lz * rx - lx * rz);
+            float c = (lx * ry - ly * rx);
+            float d = (lx * rx + ly * ry + lz * rz);
+            result.X = (lx * rw + rx * lw) + a;
+            result.Y = (ly * rw + ry * lw) + b;
+            result.Z = (lz * rw + rz * lw) + c;
+            result.W = lw * rw - d;
+        }
+
+        /// <summary>
+        /// Modulates a quaternion by another.
+        /// </summary>
+        /// <param name="left">The first quaternion to modulate.</param>
+        /// <param name="right">The second quaternion to modulate.</param>
+        /// <returns>The modulated quaternion.</returns>
+        public static Quaternion Multiply(Quaternion left, Quaternion right)
+        {
+            Quaternion result;
+            Multiply(ref left, ref right, out result);
+            return result;
+        }
+
+        /// <summary>
+        /// Reverses the direction of a given quaternion.
+        /// </summary>
+        /// <param name="value">The quaternion to negate.</param>
+        /// <param name="result">When the method completes, contains a quaternion facing in the opposite direction.</param>
+        public static void Negate(ref Quaternion value, out Quaternion result)
+        {
+            result.X = -value.X;
+            result.Y = -value.Y;
+            result.Z = -value.Z;
+            result.W = -value.W;
+        }
+
+        /// <summary>
+        /// Reverses the direction of a given quaternion.
+        /// </summary>
+        /// <param name="value">The quaternion to negate.</param>
+        /// <returns>A quaternion facing in the opposite direction.</returns>
+        public static Quaternion Negate(Quaternion value)
+        {
+            Quaternion result;
+            Negate(ref value, out result);
+            return result;
+        }
+
+        /// <summary>
+        /// Returns a <see cref="SharpDX.Quaternion"/> containing the 4D Cartesian coordinates of a point specified in Barycentric coordinates relative to a 2D triangle.
+        /// </summary>
+        /// <param name="value1">A <see cref="SharpDX.Quaternion"/> containing the 4D Cartesian coordinates of vertex 1 of the triangle.</param>
+        /// <param name="value2">A <see cref="SharpDX.Quaternion"/> containing the 4D Cartesian coordinates of vertex 2 of the triangle.</param>
+        /// <param name="value3">A <see cref="SharpDX.Quaternion"/> containing the 4D Cartesian coordinates of vertex 3 of the triangle.</param>
+        /// <param name="amount1">Barycentric coordinate b2, which expresses the weighting factor toward vertex 2 (specified in <paramref name="value2"/>).</param>
+        /// <param name="amount2">Barycentric coordinate b3, which expresses the weighting factor toward vertex 3 (specified in <paramref name="value3"/>).</param>
+        /// <param name="result">When the method completes, contains a new <see cref="SharpDX.Quaternion"/> containing the 4D Cartesian coordinates of the specified point.</param>
+        public static void Barycentric(ref Quaternion value1, ref Quaternion value2, ref Quaternion value3, float amount1, float amount2, out Quaternion result)
+        {
+            Quaternion start, end;
+            Slerp(ref value1, ref value2, amount1 + amount2, out start);
+            Slerp(ref value1, ref value3, amount1 + amount2, out end);
+            Slerp(ref start, ref end, amount2 / (amount1 + amount2), out result);
+        }
+
+        /// <summary>
+        /// Returns a <see cref="SharpDX.Quaternion"/> containing the 4D Cartesian coordinates of a point specified in Barycentric coordinates relative to a 2D triangle.
+        /// </summary>
+        /// <param name="value1">A <see cref="SharpDX.Quaternion"/> containing the 4D Cartesian coordinates of vertex 1 of the triangle.</param>
+        /// <param name="value2">A <see cref="SharpDX.Quaternion"/> containing the 4D Cartesian coordinates of vertex 2 of the triangle.</param>
+        /// <param name="value3">A <see cref="SharpDX.Quaternion"/> containing the 4D Cartesian coordinates of vertex 3 of the triangle.</param>
+        /// <param name="amount1">Barycentric coordinate b2, which expresses the weighting factor toward vertex 2 (specified in <paramref name="value2"/>).</param>
+        /// <param name="amount2">Barycentric coordinate b3, which expresses the weighting factor toward vertex 3 (specified in <paramref name="value3"/>).</param>
+        /// <returns>A new <see cref="SharpDX.Quaternion"/> containing the 4D Cartesian coordinates of the specified point.</returns>
+        public static Quaternion Barycentric(Quaternion value1, Quaternion value2, Quaternion value3, float amount1, float amount2)
+        {
+            Quaternion result;
+            Barycentric(ref value1, ref value2, ref value3, amount1, amount2, out result);
+            return result;
+        }
+
+        /// <summary>
+        /// Conjugates a quaternion.
+        /// </summary>
+        /// <param name="value">The quaternion to conjugate.</param>
+        /// <param name="result">When the method completes, contains the conjugated quaternion.</param>
+        public static void Conjugate(ref Quaternion value, out Quaternion result)
+        {
+            result.X = -value.X;
+            result.Y = -value.Y;
+            result.Z = -value.Z;
+            result.W = value.W;
+        }
+
+        /// <summary>
+        /// Conjugates a quaternion.
+        /// </summary>
+        /// <param name="value">The quaternion to conjugate.</param>
+        /// <returns>The conjugated quaternion.</returns>
+        public static Quaternion Conjugate(Quaternion value)
+        {
+            Quaternion result;
+            Conjugate(ref value, out result);
+            return result;
+        }
+
+        /// <summary>
+        /// Calculates the dot product of two quaternions.
+        /// </summary>
+        /// <param name="left">First source quaternion.</param>
+        /// <param name="right">Second source quaternion.</param>
+        /// <param name="result">When the method completes, contains the dot product of the two quaternions.</param>
+        public static void Dot(ref Quaternion left, ref Quaternion right, out float result)
+        {
+            result = (left.X * right.X) + (left.Y * right.Y) + (left.Z * right.Z) + (left.W * right.W);
+        }
+
+        /// <summary>
+        /// Calculates the dot product of two quaternions.
+        /// </summary>
+        /// <param name="left">First source quaternion.</param>
+        /// <param name="right">Second source quaternion.</param>
+        /// <returns>The dot product of the two quaternions.</returns>
+        public static float Dot(Quaternion left, Quaternion right)
+        {
+            return (left.X * right.X) + (left.Y * right.Y) + (left.Z * right.Z) + (left.W * right.W);
+        }
+
+        /// <summary>
+        /// Exponentiates a quaternion.
+        /// </summary>
+        /// <param name="value">The quaternion to exponentiate.</param>
+        /// <param name="result">When the method completes, contains the exponentiated quaternion.</param>
+        public static void Exponential(ref Quaternion value, out Quaternion result)
+        {
+            float angle = (float)Math.Sqrt((value.X * value.X) + (value.Y * value.Y) + (value.Z * value.Z));
+            float sin = (float)Math.Sin(angle);
+
+            if (!MathUtil.IsZero(sin))
+            {
+                float coeff = sin / angle;
+                result.X = coeff * value.X;
+                result.Y = coeff * value.Y;
+                result.Z = coeff * value.Z;
+            }
+            else
+            {
+                result = value;
+            }
+
+            result.W = (float)Math.Cos(angle);
+        }
+
+        /// <summary>
+        /// Exponentiates a quaternion.
+        /// </summary>
+        /// <param name="value">The quaternion to exponentiate.</param>
+        /// <returns>The exponentiated quaternion.</returns>
+        public static Quaternion Exponential(Quaternion value)
+        {
+            Quaternion result;
+            Exponential(ref value, out result);
+            return result;
+        }
+
+        /// <summary>
+        /// Conjugates and renormalizes the quaternion.
+        /// </summary>
+        /// <param name="value">The quaternion to conjugate and renormalize.</param>
+        /// <param name="result">When the method completes, contains the conjugated and renormalized quaternion.</param>
+        public static void Invert(ref Quaternion value, out Quaternion result)
+        {
+            result = value;
+            result.Invert();
+        }
+
+        /// <summary>
+        /// Conjugates and renormalizes the quaternion.
+        /// </summary>
+        /// <param name="value">The quaternion to conjugate and renormalize.</param>
+        /// <returns>The conjugated and renormalized quaternion.</returns>
+        public static Quaternion Invert(Quaternion value)
+        {
+            Quaternion result;
+            Invert(ref value, out result);
+            return result;
+        }
+
+        /// <summary>
+        /// Performs a linear interpolation between two quaternions.
+        /// </summary>
+        /// <param name="start">Start quaternion.</param>
+        /// <param name="end">End quaternion.</param>
+        /// <param name="amount">Value between 0 and 1 indicating the weight of <paramref name="end"/>.</param>
+        /// <param name="result">When the method completes, contains the linear interpolation of the two quaternions.</param>
+        /// <remarks>
+        /// This method performs the linear interpolation based on the following formula.
+        /// <code>start + (end - start) * amount</code>
+        /// Passing <paramref name="amount"/> a value of 0 will cause <paramref name="start"/> to be returned; a value of 1 will cause <paramref name="end"/> to be returned. 
+        /// </remarks>
+        public static void Lerp(ref Quaternion start, ref Quaternion end, float amount, out Quaternion result)
+        {
+            float inverse = 1.0f - amount;
+
+            if (Dot(start, end) >= 0.0f)
+            {
+                result.X = (inverse * start.X) + (amount * end.X);
+                result.Y = (inverse * start.Y) + (amount * end.Y);
+                result.Z = (inverse * start.Z) + (amount * end.Z);
+                result.W = (inverse * start.W) + (amount * end.W);
+            }
+            else
+            {
+                result.X = (inverse * start.X) - (amount * end.X);
+                result.Y = (inverse * start.Y) - (amount * end.Y);
+                result.Z = (inverse * start.Z) - (amount * end.Z);
+                result.W = (inverse * start.W) - (amount * end.W);
+            }
+
+            result.Normalize();
+        }
+
+        /// <summary>
+        /// Performs a linear interpolation between two quaternion.
+        /// </summary>
+        /// <param name="start">Start quaternion.</param>
+        /// <param name="end">End quaternion.</param>
+        /// <param name="amount">Value between 0 and 1 indicating the weight of <paramref name="end"/>.</param>
+        /// <returns>The linear interpolation of the two quaternions.</returns>
+        /// <remarks>
+        /// This method performs the linear interpolation based on the following formula.
+        /// <code>start + (end - start) * amount</code>
+        /// Passing <paramref name="amount"/> a value of 0 will cause <paramref name="start"/> to be returned; a value of 1 will cause <paramref name="end"/> to be returned. 
+        /// </remarks>
+        public static Quaternion Lerp(Quaternion start, Quaternion end, float amount)
+        {
+            Quaternion result;
+            Lerp(ref start, ref end, amount, out result);
+            return result;
+        }
+
+        /// <summary>
+        /// Calculates the natural logarithm of the specified quaternion.
+        /// </summary>
+        /// <param name="value">The quaternion whose logarithm will be calculated.</param>
+        /// <param name="result">When the method completes, contains the natural logarithm of the quaternion.</param>
+        public static void Logarithm(ref Quaternion value, out Quaternion result)
+        {
+            if (Math.Abs(value.W) < 1.0)
+            {
+                float angle = (float)Math.Acos(value.W);
+                float sin = (float)Math.Sin(angle);
+
+                if (!MathUtil.IsZero(sin))
+                {
+                    float coeff = angle / sin;
+                    result.X = value.X * coeff;
+                    result.Y = value.Y * coeff;
+                    result.Z = value.Z * coeff;
+                }
+                else
+                {
+                    result = value;
+                }
+            }
+            else
+            {
+                result = value;
+            }
+
+            result.W = 0.0f;
+        }
+
+        /// <summary>
+        /// Calculates the natural logarithm of the specified quaternion.
+        /// </summary>
+        /// <param name="value">The quaternion whose logarithm will be calculated.</param>
+        /// <returns>The natural logarithm of the quaternion.</returns>
+        public static Quaternion Logarithm(Quaternion value)
+        {
+            Quaternion result;
+            Logarithm(ref value, out result);
+            return result;
+        }
+
+        /// <summary>
+        /// Converts the quaternion into a unit quaternion.
+        /// </summary>
+        /// <param name="value">The quaternion to normalize.</param>
+        /// <param name="result">When the method completes, contains the normalized quaternion.</param>
+        public static void Normalize(ref Quaternion value, out Quaternion result)
+        {
+            Quaternion temp = value;
+            result = temp;
+            result.Normalize();
+        }
+
+        /// <summary>
+        /// Converts the quaternion into a unit quaternion.
+        /// </summary>
+        /// <param name="value">The quaternion to normalize.</param>
+        /// <returns>The normalized quaternion.</returns>
+        public static Quaternion Normalize(Quaternion value)
+        {
+            value.Normalize();
+            return value;
+        }
+
+        /// <summary>
+        /// Creates a quaternion given a rotation and an axis.
+        /// </summary>
+        /// <param name="axis">The axis of rotation.</param>
+        /// <param name="angle">The angle of rotation.</param>
+        /// <param name="result">When the method completes, contains the newly created quaternion.</param>
+        public static void RotationAxis(ref Vector3 axis, float angle, out Quaternion result)
+        {
+            Vector3 normalized;
+            Vector3.Normalize(ref axis, out normalized);
+
+            float half = angle * 0.5f;
+            float sin = (float)Math.Sin(half);
+            float cos = (float)Math.Cos(half);
+
+            result.X = normalized.X * sin;
+            result.Y = normalized.Y * sin;
+            result.Z = normalized.Z * sin;
+            result.W = cos;
+        }
+
+        /// <summary>
+        /// Creates a quaternion given a rotation and an axis.
+        /// </summary>
+        /// <param name="axis">The axis of rotation.</param>
+        /// <param name="angle">The angle of rotation.</param>
+        /// <returns>The newly created quaternion.</returns>
+        public static Quaternion RotationAxis(Vector3 axis, float angle)
+        {
+            Quaternion result;
+            RotationAxis(ref axis, angle, out result);
+            return result;
+        }
+
+        /// <summary>
+        /// Creates a quaternion given a rotation matrix.
+        /// </summary>
+        /// <param name="matrix">The rotation matrix.</param>
+        /// <param name="result">When the method completes, contains the newly created quaternion.</param>
+        public static void RotationMatrix(ref Matrix matrix, out Quaternion result)
+        {
+            float sqrt;
+            float half;
+            float scale = matrix.M11 + matrix.M22 + matrix.M33;
+
+            if (scale > 0.0f)
+            {
+                sqrt = (float)Math.Sqrt(scale + 1.0f);
+                result.W = sqrt * 0.5f;
+                sqrt = 0.5f / sqrt;
+
+                result.X = (matrix.M23 - matrix.M32) * sqrt;
+                result.Y = (matrix.M31 - matrix.M13) * sqrt;
+                result.Z = (matrix.M12 - matrix.M21) * sqrt;
+            }
+            else if ((matrix.M11 >= matrix.M22) && (matrix.M11 >= matrix.M33))
+            {
+                sqrt = (float)Math.Sqrt(1.0f + matrix.M11 - matrix.M22 - matrix.M33);
+                half = 0.5f / sqrt;
+
+                result.X = 0.5f * sqrt;
+                result.Y = (matrix.M12 + matrix.M21) * half;
+                result.Z = (matrix.M13 + matrix.M31) * half;
+                result.W = (matrix.M23 - matrix.M32) * half;
+            }
+            else if (matrix.M22 > matrix.M33)
+            {
+                sqrt = (float)Math.Sqrt(1.0f + matrix.M22 - matrix.M11 - matrix.M33);
+                half = 0.5f / sqrt;
+
+                result.X = (matrix.M21 + matrix.M12) * half;
+                result.Y = 0.5f * sqrt;
+                result.Z = (matrix.M32 + matrix.M23) * half;
+                result.W = (matrix.M31 - matrix.M13) * half;
+            }
+            else
+            {
+                sqrt = (float)Math.Sqrt(1.0f + matrix.M33 - matrix.M11 - matrix.M22);
+                half = 0.5f / sqrt;
+
+                result.X = (matrix.M31 + matrix.M13) * half;
+                result.Y = (matrix.M32 + matrix.M23) * half;
+                result.Z = 0.5f * sqrt;
+                result.W = (matrix.M12 - matrix.M21) * half;
+            }
+        }
+
+        /// <summary>
+        /// Creates a quaternion given a rotation matrix.
+        /// </summary>
+        /// <param name="matrix">The rotation matrix.</param>
+        /// <param name="result">When the method completes, contains the newly created quaternion.</param>
+        public static void RotationMatrix(ref Matrix3x3 matrix, out Quaternion result)
+        {
+            float sqrt;
+            float half;
+            float scale = matrix.M11 + matrix.M22 + matrix.M33;
+
+            if (scale > 0.0f)
+            {
+                sqrt = (float)Math.Sqrt(scale + 1.0f);
+                result.W = sqrt * 0.5f;
+                sqrt = 0.5f / sqrt;
+
+                result.X = (matrix.M23 - matrix.M32) * sqrt;
+                result.Y = (matrix.M31 - matrix.M13) * sqrt;
+                result.Z = (matrix.M12 - matrix.M21) * sqrt;
+            }
+            else if ((matrix.M11 >= matrix.M22) && (matrix.M11 >= matrix.M33))
+            {
+                sqrt = (float)Math.Sqrt(1.0f + matrix.M11 - matrix.M22 - matrix.M33);
+                half = 0.5f / sqrt;
+
+                result.X = 0.5f * sqrt;
+                result.Y = (matrix.M12 + matrix.M21) * half;
+                result.Z = (matrix.M13 + matrix.M31) * half;
+                result.W = (matrix.M23 - matrix.M32) * half;
+            }
+            else if (matrix.M22 > matrix.M33)
+            {
+                sqrt = (float)Math.Sqrt(1.0f + matrix.M22 - matrix.M11 - matrix.M33);
+                half = 0.5f / sqrt;
+
+                result.X = (matrix.M21 + matrix.M12) * half;
+                result.Y = 0.5f * sqrt;
+                result.Z = (matrix.M32 + matrix.M23) * half;
+                result.W = (matrix.M31 - matrix.M13) * half;
+            }
+            else
+            {
+                sqrt = (float)Math.Sqrt(1.0f + matrix.M33 - matrix.M11 - matrix.M22);
+                half = 0.5f / sqrt;
+
+                result.X = (matrix.M31 + matrix.M13) * half;
+                result.Y = (matrix.M32 + matrix.M23) * half;
+                result.Z = 0.5f * sqrt;
+                result.W = (matrix.M12 - matrix.M21) * half;
+            }
+        }
+
+        /// <summary>
+        /// Creates a quaternion given forward and up vectors
+        /// </summary>
+        /// <param name="forward">The forward vector the quaternion should look at</param>
+        /// <param name="up">The up vector of the quaternion (must be perpendicular to forward vector)</param>
+        /// <param name="right">The right vector of the quaternion (must be perpendicular to forward vector)</param>
+        /// <param name="result">The newly created quaternion</param>
+        public static void RotationLookAt(ref Vector3 forward, ref Vector3 up, ref Vector3 right, out Quaternion result)
+        {
+            RotationLookAt(ref forward, ref up, ref right, true, out result);
+        }
+
+        /// <summary>
+        /// Creates a quaternion given forward and up vectors
+        /// </summary>
+        /// <param name="forward">The forward vector the quaternion should look at</param>
+        /// <param name="up">The up vector of the quaternion (must be perpendicular to forward vector)</param>
+        /// <param name="right">The right vector of the quaternion (must be perpendicular to forward vector)</param>
+        /// <param name="normalizeInput">Set true to normalize input parameters</param>
+        /// <param name="result">The newly created quaternion</param>
+        public static void RotationLookAt(ref Vector3 forward, ref Vector3 up, ref Vector3 right, bool normalizeInput, out Quaternion result)
+        {
+            if (normalizeInput)
+            {
+                forward.Normalize(); 
+                up.Normalize(); 
+                right.Normalize();
+            }
+            result.W = (float)Math.Sqrt(1 + right.X + up.Y + forward.Z) * .5f;
+            float reciprocal = 1.0f / (4.0f * result.W);
+            result.X = (up.Z - forward.Y) * reciprocal;
+            result.Y = (forward.X - right.Z) * reciprocal;
+            result.Z = (right.Y - up.X) * reciprocal;
+        }
+        
+        /// <summary>
+        /// Creates a quaternion given forward and up vectors
+        /// </summary>
+        /// <param name="forward">The forward vector the quaternion should look at</param>
+        /// <param name="up">The up vector of the quaternion (must be perpendicular to forward vector)</param>
+        /// <param name="right">The right vector of the quaternion</param>
+        /// <returns>The newly created quaternion</returns>
+        public static Quaternion RotationLookAt(Vector3 forward, Vector3 up, Vector3 right)
+        {
+            Quaternion result;
+            RotationLookAt(ref forward, ref up, ref right, out result);
+            return result;
+        }
+        
+        /// <summary>
+        /// Creates a quaternion given left-handed forward and up vectors
+        /// </summary>
+        /// <param name="forward">The forward vector the quaternion should look at</param>
+        /// <param name="up">The up vector of the quaternion (must be perpendicular to forward vector)</param>
+        /// <param name="result">The newly created quaternion</param>
+        public static void RotationLookAtLH(ref Vector3 forward, ref Vector3 up, out Quaternion result)
+        {
+            Vector3 right;
+            Vector3.Cross(ref up, ref forward, out right);
+            RotationLookAt(ref forward, ref up, ref right, out result);
+        }
+
+        /// <summary>
+        /// Creates a quaternion given left-handed forward and up vectors
+        /// </summary>
+        /// <param name="forward">The forward vector the quaternion should look at</param>
+        /// <param name="up">The up vector of the quaternion (must be perpendicular to forward vector)</param>
+        /// <returns>The newly created quaternion</returns>
+        public static Quaternion RotationLookAtLH(Vector3 forward, Vector3 up)
+        {
+            Quaternion result;
+            RotationLookAtLH(ref forward, ref up, out result);
+            return result;
+        }
+
+        /// <summary>
+        /// Creates a quaternion given right-handed forward and up vectors
+        /// </summary>
+        /// <param name="forward">The forward vector the quaternion should look at</param>
+        /// <param name="up">The up vector of the quaternion (must be perpendicular to forward vector)</param>
+        /// <param name="result">The newly created quaternion</param>
+        public static void RotationLookAtRH(ref Vector3 forward, ref Vector3 up, out Quaternion result)
+        {
+            Vector3 right;
+            Vector3.Cross(ref forward, ref up, out right);
+            RotationLookAt(ref forward, ref up, ref right, out result);
+        }
+
+        /// <summary>
+        /// Creates a quaternion given right-handed forward and up vectors
+        /// </summary>
+        /// <param name="forward">The forward vector the quaternion should look at</param>
+        /// <param name="up">The up vector of the quaternion (must be perpendicular to forward vector)</param>
+        /// <returns>The newly created quaternion</returns>
+        public static Quaternion RotationLookAtRH(Vector3 forward, Vector3 up)
+        {
+            Quaternion result;
+            RotationLookAtRH(ref forward, ref up, out result);
+            return result;
+        }
+
+        /// <summary>
+        /// Creates a left-handed spherical billboard that rotates around a specified object position.
+        /// </summary>
+        /// <param name="objectPosition">The position of the object around which the billboard will rotate.</param>
+        /// <param name="cameraPosition">The position of the camera.</param>
+        /// <param name="cameraUpVector">The up vector of the camera.</param>
+        /// <param name="cameraForwardVector">The forward vector of the camera.</param>
+        /// <param name="result">When the method completes, contains the created billboard quaternion.</param>
+        public static void BillboardLH(ref Vector3 objectPosition, ref Vector3 cameraPosition, ref Vector3 cameraUpVector, ref Vector3 cameraForwardVector, out Quaternion result)
+        {
+            Vector3 right;
+            Vector3 up;
+            Vector3 difference = objectPosition - cameraPosition;
+
+            float lengthSq = difference.LengthSquared();
+            if (MathUtil.IsZero(lengthSq))
+                difference = -cameraForwardVector;
+            else
+                difference *= (float)(1.0 / Math.Sqrt(lengthSq));
+
+            Vector3.Cross(ref cameraUpVector, ref difference, out right);
+            right.Normalize();
+            Vector3.Cross(ref difference, ref right, out up);
+
+            RotationLookAt(ref difference, ref up, ref right, false, out result);
+        }
+        
+        /// <summary>
+        /// Creates a left-handed spherical billboard that rotates around a specified object position.
+        /// </summary>
+        /// <param name="objectPosition">The position of the object around which the billboard will rotate.</param>
+        /// <param name="cameraPosition">The position of the camera.</param>
+        /// <param name="cameraUpVector">The up vector of the camera.</param>
+        /// <param name="cameraForwardVector">The forward vector of the camera.</param>
+        /// <returns>When the method completes, contains the created billboard quaternion.</returns>
+        public static Quaternion BillboardLH(Vector3 objectPosition, Vector3 cameraPosition, Vector3 cameraUpVector, Vector3 cameraForwardVector)
+        {
+            Quaternion result;
+            BillboardLH(ref objectPosition, ref cameraPosition, ref cameraUpVector, ref cameraForwardVector, out result);
+            return result;
+        }
+
+        /// <summary>
+        /// Creates a left-handed spherical billboard that rotates around a specified object position.
+        /// </summary>
+        /// <param name="objectPosition">The position of the object around which the billboard will rotate.</param>
+        /// <param name="cameraPosition">The position of the camera.</param>
+        /// <param name="cameraUpVector">The up vector of the camera.</param>
+        /// <param name="cameraForwardVector">The forward vector of the camera.</param>
+        /// <param name="result">When the method completes, contains the created billboard quaternion.</param>
+        public static void BillboardRH(ref Vector3 objectPosition, ref Vector3 cameraPosition, ref Vector3 cameraUpVector, ref Vector3 cameraForwardVector, out Quaternion result)
+        {
+            Vector3 right;
+            Vector3 up;
+            Vector3 difference = cameraPosition - objectPosition;
+
+            float lengthSq = difference.LengthSquared();
+            if (MathUtil.IsZero(lengthSq))
+                difference = cameraForwardVector;
+            else
+                difference *= (float)(1.0 / Math.Sqrt(lengthSq));
+
+            Vector3.Cross(ref cameraUpVector, ref difference, out right);
+            right.Normalize();
+            Vector3.Cross(ref difference, ref right, out up);
+
+            RotationLookAt(ref difference, ref up, ref right, false, out result);
+        }
+
+        /// <summary>
+        /// Creates a left-handed spherical billboard that rotates around a specified object position.
+        /// </summary>
+        /// <param name="objectPosition">The position of the object around which the billboard will rotate.</param>
+        /// <param name="cameraPosition">The position of the camera.</param>
+        /// <param name="cameraUpVector">The up vector of the camera.</param>
+        /// <param name="cameraForwardVector">The forward vector of the camera.</param>
+        /// <returns>When the method completes, contains the created billboard quaternion.</returns>
+        public static Quaternion BillboardRH(Vector3 objectPosition, Vector3 cameraPosition, Vector3 cameraUpVector, Vector3 cameraForwardVector)
+        {
+            Quaternion result;
+            BillboardRH(ref objectPosition, ref cameraPosition, ref cameraUpVector, ref cameraForwardVector, out result);
+            return result;
+        }
+
+        /// <summary>
+        /// Creates a quaternion given a rotation matrix.
+        /// </summary>
+        /// <param name="matrix">The rotation matrix.</param>
+        /// <returns>The newly created quaternion.</returns>
+        public static Quaternion RotationMatrix(Matrix matrix)
+        {
+            Quaternion result;
+            RotationMatrix(ref matrix, out result);
+            return result;
+        }
+
+        /// <summary>
+        /// Creates a quaternion given a yaw, pitch, and roll value.
+        /// </summary>
+        /// <param name="yaw">The yaw of rotation.</param>
+        /// <param name="pitch">The pitch of rotation.</param>
+        /// <param name="roll">The roll of rotation.</param>
+        /// <param name="result">When the method completes, contains the newly created quaternion.</param>
+        public static void RotationYawPitchRoll(float yaw, float pitch, float roll, out Quaternion result)
+        {
+            float halfRoll = roll * 0.5f;
+            float halfPitch = pitch * 0.5f;
+            float halfYaw = yaw * 0.5f;
+
+            float sinRoll = (float)Math.Sin(halfRoll);
+            float cosRoll = (float)Math.Cos(halfRoll);
+            float sinPitch = (float)Math.Sin(halfPitch);
+            float cosPitch = (float)Math.Cos(halfPitch);
+            float sinYaw = (float)Math.Sin(halfYaw);
+            float cosYaw = (float)Math.Cos(halfYaw);
+
+            result.X = (cosYaw * sinPitch * cosRoll) + (sinYaw * cosPitch * sinRoll);
+            result.Y = (sinYaw * cosPitch * cosRoll) - (cosYaw * sinPitch * sinRoll);
+            result.Z = (cosYaw * cosPitch * sinRoll) - (sinYaw * sinPitch * cosRoll);
+            result.W = (cosYaw * cosPitch * cosRoll) + (sinYaw * sinPitch * sinRoll);
+        }
+
+        /// <summary>
+        /// Creates a quaternion given a yaw, pitch, and roll value.
+        /// </summary>
+        /// <param name="yaw">The yaw of rotation.</param>
+        /// <param name="pitch">The pitch of rotation.</param>
+        /// <param name="roll">The roll of rotation.</param>
+        /// <returns>The newly created quaternion.</returns>
+        public static Quaternion RotationYawPitchRoll(float yaw, float pitch, float roll)
+        {
+            Quaternion result;
+            RotationYawPitchRoll(yaw, pitch, roll, out result);
+            return result;
+        }
+
+        /// <summary>
+        /// Interpolates between two quaternions, using spherical linear interpolation.
+        /// </summary>
+        /// <param name="start">Start quaternion.</param>
+        /// <param name="end">End quaternion.</param>
+        /// <param name="amount">Value between 0 and 1 indicating the weight of <paramref name="end"/>.</param>
+        /// <param name="result">When the method completes, contains the spherical linear interpolation of the two quaternions.</param>
+        public static void Slerp(ref Quaternion start, ref Quaternion end, float amount, out Quaternion result)
+        {
+            float opposite;
+            float inverse;
+            float dot = Dot(start, end);
+
+            if (Math.Abs(dot) > 1.0f - MathUtil.ZeroTolerance)
+            {
+                inverse = 1.0f - amount;
+                opposite = amount * Math.Sign(dot);
+            }
+            else
+            {
+                float acos = (float)Math.Acos(Math.Abs(dot));
+                float invSin = (float)(1.0 / Math.Sin(acos));
+
+                inverse = (float)Math.Sin((1.0f - amount) * acos) * invSin;
+                opposite = (float)Math.Sin(amount * acos) * invSin * Math.Sign(dot);
+            }
+
+            result.X = (inverse * start.X) + (opposite * end.X);
+            result.Y = (inverse * start.Y) + (opposite * end.Y);
+            result.Z = (inverse * start.Z) + (opposite * end.Z);
+            result.W = (inverse * start.W) + (opposite * end.W);
+        }
+
+        /// <summary>
+        /// Interpolates between two quaternions, using spherical linear interpolation.
+        /// </summary>
+        /// <param name="start">Start quaternion.</param>
+        /// <param name="end">End quaternion.</param>
+        /// <param name="amount">Value between 0 and 1 indicating the weight of <paramref name="end"/>.</param>
+        /// <returns>The spherical linear interpolation of the two quaternions.</returns>
+        public static Quaternion Slerp(Quaternion start, Quaternion end, float amount)
+        {
+            Quaternion result;
+            Slerp(ref start, ref end, amount, out result);
+            return result;
+        }
+
+        /// <summary>
+        /// Interpolates between quaternions, using spherical quadrangle interpolation.
+        /// </summary>
+        /// <param name="value1">First source quaternion.</param>
+        /// <param name="value2">Second source quaternion.</param>
+        /// <param name="value3">Third source quaternion.</param>
+        /// <param name="value4">Fourth source quaternion.</param>
+        /// <param name="amount">Value between 0 and 1 indicating the weight of interpolation.</param>
+        /// <param name="result">When the method completes, contains the spherical quadrangle interpolation of the quaternions.</param>
+        public static void Squad(ref Quaternion value1, ref Quaternion value2, ref Quaternion value3, ref Quaternion value4, float amount, out Quaternion result)
+        {
+            Quaternion start, end;
+            Slerp(ref value1, ref value4, amount, out start);
+            Slerp(ref value2, ref value3, amount, out end);
+            Slerp(ref start, ref end, 2.0f * amount * (1.0f - amount), out result);
+        }
+
+        /// <summary>
+        /// Interpolates between quaternions, using spherical quadrangle interpolation.
+        /// </summary>
+        /// <param name="value1">First source quaternion.</param>
+        /// <param name="value2">Second source quaternion.</param>
+        /// <param name="value3">Third source quaternion.</param>
+        /// <param name="value4">Fourth source quaternion.</param>
+        /// <param name="amount">Value between 0 and 1 indicating the weight of interpolation.</param>
+        /// <returns>The spherical quadrangle interpolation of the quaternions.</returns>
+        public static Quaternion Squad(Quaternion value1, Quaternion value2, Quaternion value3, Quaternion value4, float amount)
+        {
+            Quaternion result;
+            Squad(ref value1, ref value2, ref value3, ref value4, amount, out result);
+            return result;
+        }
+
+        /// <summary>
+        /// Sets up control points for spherical quadrangle interpolation.
+        /// </summary>
+        /// <param name="value1">First source quaternion.</param>
+        /// <param name="value2">Second source quaternion.</param>
+        /// <param name="value3">Third source quaternion.</param>
+        /// <param name="value4">Fourth source quaternion.</param>
+        /// <returns>An array of three quaternions that represent control points for spherical quadrangle interpolation.</returns>
+        public static Quaternion[] SquadSetup(Quaternion value1, Quaternion value2, Quaternion value3, Quaternion value4)
+        {
+            Quaternion q0 = (value1 + value2).LengthSquared() < (value1 - value2).LengthSquared() ? -value1 : value1;
+            Quaternion q2 = (value2 + value3).LengthSquared() < (value2 - value3).LengthSquared() ? -value3 : value3;
+            Quaternion q3 = (value3 + value4).LengthSquared() < (value3 - value4).LengthSquared() ? -value4 : value4;
+            Quaternion q1 = value2;
+
+            Quaternion q1Exp, q2Exp;
+            Exponential(ref q1, out q1Exp);
+            Exponential(ref q2, out q2Exp);
+
+            Quaternion[] results = new Quaternion[3];
+            results[0] = q1 * Exponential(-0.25f * (Logarithm(q1Exp * q2) + Logarithm(q1Exp * q0)));
+            results[1] = q2 * Exponential(-0.25f * (Logarithm(q2Exp * q3) + Logarithm(q2Exp * q1)));
+            results[2] = q2;
+
+            return results;
+        }
+
+        /// <summary>
+        /// Adds two quaternions.
+        /// </summary>
+        /// <param name="left">The first quaternion to add.</param>
+        /// <param name="right">The second quaternion to add.</param>
+        /// <returns>The sum of the two quaternions.</returns>
+        public static Quaternion operator +(Quaternion left, Quaternion right)
+        {
+            Quaternion result;
+            Add(ref left, ref right, out result);
+            return result;
+        }
+
+        /// <summary>
+        /// Subtracts two quaternions.
+        /// </summary>
+        /// <param name="left">The first quaternion to subtract.</param>
+        /// <param name="right">The second quaternion to subtract.</param>
+        /// <returns>The difference of the two quaternions.</returns>
+        public static Quaternion operator -(Quaternion left, Quaternion right)
+        {
+            Quaternion result;
+            Subtract(ref left, ref right, out result);
+            return result;
+        }
+
+        /// <summary>
+        /// Reverses the direction of a given quaternion.
+        /// </summary>
+        /// <param name="value">The quaternion to negate.</param>
+        /// <returns>A quaternion facing in the opposite direction.</returns>
+        public static Quaternion operator -(Quaternion value)
+        {
+            Quaternion result;
+            Negate(ref value, out result);
+            return result;
+        }
+
+        /// <summary>
+        /// Scales a quaternion by the given value.
+        /// </summary>
+        /// <param name="value">The quaternion to scale.</param>
+        /// <param name="scale">The amount by which to scale the quaternion.</param>
+        /// <returns>The scaled quaternion.</returns>
+        public static Quaternion operator *(float scale, Quaternion value)
+        {
+            Quaternion result;
+            Multiply(ref value, scale, out result);
+            return result;
+        }
+
+        /// <summary>
+        /// Scales a quaternion by the given value.
+        /// </summary>
+        /// <param name="value">The quaternion to scale.</param>
+        /// <param name="scale">The amount by which to scale the quaternion.</param>
+        /// <returns>The scaled quaternion.</returns>
+        public static Quaternion operator *(Quaternion value, float scale)
+        {
+            Quaternion result;
+            Multiply(ref value, scale, out result);
+            return result;
+        }
+
+        /// <summary>
+        /// Multiplies a quaternion by another.
+        /// </summary>
+        /// <param name="left">The first quaternion to multiply.</param>
+        /// <param name="right">The second quaternion to multiply.</param>
+        /// <returns>The multiplied quaternion.</returns>
+        public static Quaternion operator *(Quaternion left, Quaternion right)
+        {
+            Quaternion result;
+            Multiply(ref left, ref right, out result);
+            return result;
+        }
+
+        /// <summary>
+        /// Tests for equality between two objects.
+        /// </summary>
+        /// <param name="left">The first value to compare.</param>
+        /// <param name="right">The second value to compare.</param>
+        /// <returns><c>true</c> if <paramref name="left"/> has the same value as <paramref name="right"/>; otherwise, <c>false</c>.</returns>
+        public static bool operator ==(Quaternion left, Quaternion right)
+        {
+            return left.Equals(right);
+        }
+
+        /// <summary>
+        /// Tests for inequality between two objects.
+        /// </summary>
+        /// <param name="left">The first value to compare.</param>
+        /// <param name="right">The second value to compare.</param>
+        /// <returns><c>true</c> if <paramref name="left"/> has a different value than <paramref name="right"/>; otherwise, <c>false</c>.</returns>
+        public static bool operator !=(Quaternion left, Quaternion right)
+        {
+            return !left.Equals(right);
+        }
+
+        /// <summary>
+        /// Returns a <see cref="System.String"/> that represents this instance.
+        /// </summary>
+        /// <returns>
+        /// A <see cref="System.String"/> that represents this instance.
+        /// </returns>
+        public override string ToString()
+        {
+            return string.Format(CultureInfo.CurrentCulture, "X:{0} Y:{1} Z:{2} W:{3}", X, Y, Z, W);
+        }
+
+        /// <summary>
+        /// Returns a <see cref="System.String"/> that represents this instance.
+        /// </summary>
+        /// <param name="format">The format.</param>
+        /// <returns>
+        /// A <see cref="System.String"/> that represents this instance.
+        /// </returns>
+        public string ToString(string format)
+        {
+            if (format == null)
+                return ToString();
+
+            return string.Format(CultureInfo.CurrentCulture, "X:{0} Y:{1} Z:{2} W:{3}", X.ToString(format, CultureInfo.CurrentCulture),
+                Y.ToString(format, CultureInfo.CurrentCulture), Z.ToString(format, CultureInfo.CurrentCulture), W.ToString(format, CultureInfo.CurrentCulture));
+        }
+
+        /// <summary>
+        /// Returns a <see cref="System.String"/> that represents this instance.
+        /// </summary>
+        /// <param name="formatProvider">The format provider.</param>
+        /// <returns>
+        /// A <see cref="System.String"/> that represents this instance.
+        /// </returns>
+        public string ToString(IFormatProvider formatProvider)
+        {
+            return string.Format(formatProvider, "X:{0} Y:{1} Z:{2} W:{3}", X, Y, Z, W);
+        }
+
+        /// <summary>
+        /// Returns a <see cref="System.String"/> that represents this instance.
+        /// </summary>
+        /// <param name="format">The format.</param>
+        /// <param name="formatProvider">The format provider.</param>
+        /// <returns>
+        /// A <see cref="System.String"/> that represents this instance.
+        /// </returns>
+        public string ToString(string format, IFormatProvider formatProvider)
+        {
+            if (format == null)
+                return ToString(formatProvider);
+
+            return string.Format(formatProvider, "X:{0} Y:{1} Z:{2} W:{3}", X.ToString(format, formatProvider),
+                Y.ToString(format, formatProvider), Z.ToString(format, formatProvider), W.ToString(format, formatProvider));
+        }
+
+        /// <summary>
+        /// Returns a hash code for this instance.
+        /// </summary>
+        /// <returns>
+        /// A hash code for this instance, suitable for use in hashing algorithms and data structures like a hash table. 
+        /// </returns>
+        public override int GetHashCode()
+        {
+            unchecked
+            {
+                var hashCode = X.GetHashCode();
+                hashCode = (hashCode * 397) ^ Y.GetHashCode();
+                hashCode = (hashCode * 397) ^ Z.GetHashCode();
+                hashCode = (hashCode * 397) ^ W.GetHashCode();
+                return hashCode;
+            }
+        }
+
+        /// <inheritdoc/>
+        void IDataSerializable.Serialize(BinarySerializer serializer)
+        {
+            // Write optimized version without using Serialize methods
+            if (serializer.Mode == SerializerMode.Write)
+            {
+                serializer.Writer.Write(X);
+                serializer.Writer.Write(Y);
+                serializer.Writer.Write(Z);
+                serializer.Writer.Write(W);
+            }
+            else
+            {
+                X = serializer.Reader.ReadSingle();
+                Y = serializer.Reader.ReadSingle();
+                Z = serializer.Reader.ReadSingle();
+                W = serializer.Reader.ReadSingle();
+            }
+        }
+
+        /// <summary>
+        /// Determines whether the specified <see cref="SharpDX.Quaternion"/> is equal to this instance.
+        /// </summary>
+        /// <param name="other">The <see cref="SharpDX.Quaternion"/> to compare with this instance.</param>
+        /// <returns>
+        /// <c>true</c> if the specified <see cref="SharpDX.Quaternion"/> is equal to this instance; otherwise, <c>false</c>.
+        /// </returns>
+        public bool Equals(Quaternion other)
+        {
+            return MathUtil.NearEqual(other.X, X) && MathUtil.NearEqual(other.Y, Y) && MathUtil.NearEqual(other.Z, Z) && MathUtil.NearEqual(other.W, W);
+        }
+
+        /// <summary>
+        /// Determines whether the specified <see cref="System.Object"/> is equal to this instance.
+        /// </summary>
+        /// <param name="value">The <see cref="System.Object"/> to compare with this instance.</param>
+        /// <returns>
+        /// <c>true</c> if the specified <see cref="System.Object"/> is equal to this instance; otherwise, <c>false</c>.
+        /// </returns>
+        public override bool Equals(object value)
+        {
+            if (value == null)
+                return false;
+
+            if (!ReferenceEquals(value.GetType(), typeof(Quaternion)))
+                return false;
+
+            return Equals((Quaternion)value);
+        }
+
+#if SlimDX1xInterop
+        /// <summary>
+        /// Performs an implicit conversion from <see cref="SharpDX.Quaternion"/> to <see cref="SlimDX.Quaternion"/>.
+        /// </summary>
+        /// <param name="value">The value.</param>
+        /// <returns>The result of the conversion.</returns>
+        public static implicit operator SlimDX.Quaternion(Quaternion value)
+        {
+            return new SlimDX.Quaternion(value.X, value.Y, value.Z, value.W);
+        }
+
+        /// <summary>
+        /// Performs an implicit conversion from <see cref="SlimDX.Quaternion"/> to <see cref="SharpDX.Quaternion"/>.
+        /// </summary>
+        /// <param name="value">The value.</param>
+        /// <returns>The result of the conversion.</returns>
+        public static implicit operator Quaternion(SlimDX.Quaternion value)
+        {
+            return new Quaternion(value.X, value.Y, value.Z, value.W);
+        }
+#endif
+
+#if WPFInterop
+        /// <summary>
+        /// Performs an implicit conversion from <see cref="SharpDX.Quaternion"/> to <see cref="System.Windows.Media.Media3D.Quaternion"/>.
+        /// </summary>
+        /// <param name="value">The value.</param>
+        /// <returns>The result of the conversion.</returns>
+        public static implicit operator System.Windows.Media.Media3D.Quaternion(Quaternion value)
+        {
+            return new System.Windows.Media.Media3D.Quaternion(value.X, value.Y, value.Z, value.W);
+        }
+
+        /// <summary>
+        /// Performs an explicit conversion from <see cref="System.Windows.Media.Media3D.Quaternion"/> to <see cref="SharpDX.Quaternion"/>.
+        /// </summary>
+        /// <param name="value">The value.</param>
+        /// <returns>The result of the conversion.</returns>
+        public static explicit operator Quaternion(System.Windows.Media.Media3D.Quaternion value)
+        {
+            return new Quaternion((float)value.X, (float)value.Y, (float)value.Z, (float)value.W);
+        }
+#endif
+
+#if XnaInterop
+        /// <summary>
+        /// Performs an implicit conversion from <see cref="SharpDX.Quaternion"/> to <see cref="Microsoft.Xna.Framework.Quaternion"/>.
+        /// </summary>
+        /// <param name="value">The value.</param>
+        /// <returns>The result of the conversion.</returns>
+        public static implicit operator Microsoft.Xna.Framework.Quaternion(Quaternion value)
+        {
+            return new Microsoft.Xna.Framework.Quaternion(value.X, value.Y, value.Z, value.W);
+        }
+
+        /// <summary>
+        /// Performs an implicit conversion from <see cref="Microsoft.Xna.Framework.Quaternion"/> to <see cref="SharpDX.Quaternion"/>.
+        /// </summary>
+        /// <param name="value">The value.</param>
+        /// <returns>The result of the conversion.</returns>
+        public static implicit operator Quaternion(Microsoft.Xna.Framework.Quaternion value)
+        {
+            return new Quaternion(value.X, value.Y, value.Z, value.W);
+        }
+#endif
+    }
+}