<<<<<<< HEAD
// Copyright (c) 2010-2013 SharpDX - Alexandre Mutel
=======
// Copyright (c) 2010-2014 SharpDX - Alexandre Mutel
>>>>>>> c16d2983
// 
// Permission is hereby granted, free of charge, to any person obtaining a copy
// of this software and associated documentation files (the "Software"), to deal
// in the Software without restriction, including without limitation the rights
// to use, copy, modify, merge, publish, distribute, sublicense, and/or sell
// copies of the Software, and to permit persons to whom the Software is
// furnished to do so, subject to the following conditions:
// 
// The above copyright notice and this permission notice shall be included in
// all copies or substantial portions of the Software.
// 
// THE SOFTWARE IS PROVIDED "AS IS", WITHOUT WARRANTY OF ANY KIND, EXPRESS OR
// IMPLIED, INCLUDING BUT NOT LIMITED TO THE WARRANTIES OF MERCHANTABILITY,
// FITNESS FOR A PARTICULAR PURPOSE AND NONINFRINGEMENT. IN NO EVENT SHALL THE
// AUTHORS OR COPYRIGHT HOLDERS BE LIABLE FOR ANY CLAIM, DAMAGES OR OTHER
// LIABILITY, WHETHER IN AN ACTION OF CONTRACT, TORT OR OTHERWISE, ARISING FROM,
// OUT OF OR IN CONNECTION WITH THE SOFTWARE OR THE USE OR OTHER DEALINGS IN
// THE SOFTWARE.
using System;
using System.Diagnostics;
<<<<<<< HEAD
using SharpDX.Mathematics.Interop;
=======
>>>>>>> c16d2983

namespace SharpDX.Direct3D10
{
    public partial class EffectVectorVariable
    {
        private const string VectorInvalidSize = "Invalid Vector size: Must be 16 bytes or 4 x 4 bytes";

        /// <summary>	
        /// Get a four-component vector that contains integer data.	
        /// </summary>	
        /// <returns>Returns a four-component vector that contains integer data </returns>
        /// <unmanaged>HRESULT ID3D10EffectVectorVariable::GetIntVector([Out] int* pData)</unmanaged>
<<<<<<< HEAD
        public RawInt4 GetIntVector()
        {
            RawInt4 temp;
=======
        public SharpDX.Int4 GetIntVector()
        {
            Int4 temp;
>>>>>>> c16d2983
            GetIntVector(out temp);
            return temp;
        }

        /// <summary>	
        /// Get a four-component vector that contains floating-point data.	
        /// </summary>	
        /// <returns>Returns a four-component vector that contains floating-point data.</returns>
        /// <unmanaged>HRESULT ID3D10EffectVectorVariable::GetFloatVector([Out] float* pData)</unmanaged>
<<<<<<< HEAD
        public RawVector4 GetFloatVector()
        {
            RawVector4 temp;
=======
        public SharpDX.Vector4 GetFloatVector()
        {
            SharpDX.Vector4 temp;
>>>>>>> c16d2983
            GetFloatVector(out temp);
            return temp;
        }

        /// <summary>	
        /// Get a four-component vector that contains boolean data.	
        /// </summary>	
        /// <returns>a four-component vector that contains boolean data. </returns>
        /// <unmanaged>HRESULT ID3D10EffectVectorVariable::GetBoolVector([Out, Buffer] BOOL* pData)</unmanaged>
<<<<<<< HEAD
        public RawBool4 GetBoolVector()
        {
            RawBool4 temp;
=======
        public Bool4 GetBoolVector()
        {
            Bool4 temp;
>>>>>>> c16d2983
            GetBoolVector(out temp);
            return temp;
        }

        /// <summary>	
        /// Get a four-component vector.	
        /// </summary>	
        /// <typeparam name="T">Type of the four-component vector</typeparam>
        /// <returns>a four-component vector. </returns>
        /// <unmanaged>HRESULT ID3D10EffectVectorVariable::GetFloatVector([Out, Buffer] BOOL* pData)</unmanaged>
        public unsafe T GetVector<T>() where T : struct
        {
            T temp;
<<<<<<< HEAD
            GetIntVector(out *(RawInt4*)Interop.CastOut(out temp));
=======
            GetIntVector(out *(Int4*)Interop.CastOut(out temp));
>>>>>>> c16d2983
            return temp;
        }

        /// <summary>	
        /// Set an array of four-component vectors that contain integer data.	
        /// </summary>	
        /// <param name="array">A reference to the start of the data to set. </param>
        /// <returns>Returns one of the following {{Direct3D 10 Return Codes}}. </returns>
        /// <unmanaged>HRESULT ID3D10EffectVectorVariable::SetIntVectorArray([In, Buffer] int* pData,[None] int Offset,[None] int Count)</unmanaged>
<<<<<<< HEAD
        public void Set(RawInt4[] array)
=======
        public void Set(SharpDX.Int4[] array)
>>>>>>> c16d2983
        {
            Set(array, 0, array.Length);
        }

        /// <summary>	
        /// Set an array of four-component vectors that contain floating-point data.	
        /// </summary>	
        /// <param name="array">A reference to the start of the data to set. </param>
        /// <returns>Returns one of the following {{Direct3D 10 Return Codes}}. </returns>
        /// <unmanaged>HRESULT ID3D10EffectVectorVariable::SetFloatVectorArray([In, Buffer] float* pData,[None] int Offset,[None] int Count)</unmanaged>
<<<<<<< HEAD
        public void Set(RawVector4[] array)
=======
        public void Set(SharpDX.Vector4[] array)
>>>>>>> c16d2983
        {
            Set(array, 0, array.Length);
        }

        /// <summary>
        /// Set an array of four-component vectors that contain floating-point data.
        /// </summary>
        /// <typeparam name="T">Type of the four-component vector</typeparam>
        /// <param name="array">A reference to the start of the data to set.</param>
        /// <returns>
        /// Returns one of the following {{Direct3D 10 Return Codes}}.
        /// </returns>
        /// <unmanaged>HRESULT ID3D10EffectVectorVariable::SetFloatVectorArray([In, Buffer] float* pData,[None] int Offset,[None] int Count)</unmanaged>
        public void Set<T>(T[] array) where T : struct
        {
            Trace.Assert(Utilities.SizeOf<T>() == 16, VectorInvalidSize);
<<<<<<< HEAD
            Set(Interop.CastArray<RawVector4, T>(array), 0, array.Length);
=======
            Set(Interop.CastArray<Vector4, T>(array), 0, array.Length);
>>>>>>> c16d2983
        }

        /// <summary>	
        /// Set a x-component vector.	
        /// </summary>	
        /// <param name="value">A reference to the first component. </param>
        /// <returns>Returns one of the following {{Direct3D 10 Return Codes}}. </returns>
        /// <unmanaged>HRESULT ID3D10EffectVectorVariable::SetFloatVector([In] float* pData)</unmanaged>
        public void Set<T>(T value) where T : struct
        {
            Set(ref value);
        }

        /// <summary>	
        /// Set a x-component vector.	
        /// </summary>	
        /// <param name="value">A reference to the first component. </param>
        /// <returns>Returns one of the following {{Direct3D 10 Return Codes}}. </returns>
        /// <unmanaged>HRESULT ID3D10EffectVectorVariable::SetFloatVector([In] float* pData)</unmanaged>
        public unsafe void Set<T>(ref T value) where T : struct
        {
            Trace.Assert(Utilities.SizeOf<T>() <= 16, VectorInvalidSize);
            SetRawValue(new IntPtr(Interop.Fixed(ref value)), 0, Utilities.SizeOf<T>());
        }

        /// <summary>	
        /// Set a two-component vector that contains floating-point data.	
        /// </summary>	
        /// <param name="value">A reference to the first component. </param>
        /// <returns>Returns one of the following {{Direct3D 10 Return Codes}}. </returns>
        /// <unmanaged>HRESULT ID3D10EffectVectorVariable::SetFloatVector([In] float* pData)</unmanaged>
<<<<<<< HEAD
        public void Set(RawVector2 value)
        {
            unsafe
            {
                SetRawValue(new IntPtr(&value), 0, Utilities.SizeOf<RawVector2>());
=======
        public void Set(SharpDX.Vector2 value)
        {
            unsafe
            {
                SetRawValue(new IntPtr(&value), 0, Utilities.SizeOf<SharpDX.Vector2>());
>>>>>>> c16d2983
            }
        }

        /// <summary>	
        /// Set a three-component vector that contains floating-point data.	
        /// </summary>	
        /// <param name="value">A reference to the first component. </param>
        /// <returns>Returns one of the following {{Direct3D 10 Return Codes}}. </returns>
        /// <unmanaged>HRESULT ID3D10EffectVectorVariable::SetFloatVector([In] float* pData)</unmanaged>
<<<<<<< HEAD
        public void Set(RawVector3 value)
        {
            unsafe
            {
                SetRawValue(new IntPtr(&value), 0, Utilities.SizeOf<RawVector3>());
=======
        public void Set(SharpDX.Vector3 value)
        {
            unsafe
            {
                SetRawValue(new IntPtr(&value), 0, Utilities.SizeOf<SharpDX.Vector3>());
>>>>>>> c16d2983
            }
        }

        /// <summary>	
        /// Set a four-component color that contains floating-point data.	
        /// </summary>	
        /// <param name="value">A reference to the first component. </param>
        /// <returns>Returns one of the following {{Direct3D 10 Return Codes}}. </returns>
        /// <unmanaged>HRESULT ID3D10EffectVectorVariable::SetFloatVector([In] float* pData)</unmanaged>
<<<<<<< HEAD
        public void Set(RawColor4 value)
        {
            unsafe
            {
                SetRawValue(new IntPtr(&value), 0, Utilities.SizeOf<RawColor4>());
=======
        public void Set(SharpDX.Color4 value)
        {
            unsafe
            {
                SetRawValue(new IntPtr(&value), 0, Utilities.SizeOf<SharpDX.Color4>());
>>>>>>> c16d2983
            }
        }

        /// <summary>	
        /// Set an array of four-component color that contain floating-point data.	
        /// </summary>	
        /// <param name="array">A reference to the start of the data to set. </param>
        /// <returns>Returns one of the following {{Direct3D 10 Return Codes}}. </returns>
        /// <unmanaged>HRESULT ID3D10EffectVectorVariable::SetFloatVectorArray([In, Buffer] float* pData,[None] int Offset,[None] int Count)</unmanaged>
<<<<<<< HEAD
        public void Set(RawColor4[] array)
        {
            unsafe
            {
                fixed (void* pArray = &array[0]) SetRawValue((IntPtr)pArray, 0, array.Length * Utilities.SizeOf<RawColor4>());
=======
        public void Set(SharpDX.Color4[] array)
        {
            unsafe
            {
                fixed (void* pArray = &array[0]) SetRawValue((IntPtr)pArray, 0, array.Length * Utilities.SizeOf<SharpDX.Color4>());
>>>>>>> c16d2983
            }
        }

        /// <summary>	
        /// Get an array of four-component vectors that contain integer data.	
        /// </summary>	
        /// <param name="count">The number of array elements to set. </param>
        /// <returns>Returns an array of four-component vectors that contain integer data. </returns>
        /// <unmanaged>HRESULT ID3D10EffectVectorVariable::GetIntVectorArray([Out, Buffer] int* pData,[None] int Offset,[None] int Count)</unmanaged>
<<<<<<< HEAD
        public RawInt4[] GetIntVectorArray(int count)
        {
            var temp = new RawInt4[count];
=======
        public SharpDX.Int4[] GetIntVectorArray(int count)
        {
            var temp = new Int4[count];
>>>>>>> c16d2983
            GetIntVectorArray(temp, 0, count);
            return temp;
        }

        /// <summary>	
        /// Get an array of four-component vectors that contain floating-point data.	
        /// </summary>	
        /// <param name="count">The number of array elements to set. </param>
        /// <returns>Returns an array of four-component vectors that contain floating-point data. </returns>
        /// <unmanaged>HRESULT ID3D10EffectVectorVariable::GetFloatVectorArray([None] float* pData,[None] int Offset,[None] int Count)</unmanaged>
<<<<<<< HEAD
        public RawVector4[] GetFloatVectorArray(int count)
        {
            var temp = new RawVector4[count];
=======
        public SharpDX.Vector4[] GetFloatVectorArray(int count)
        {
            var temp = new SharpDX.Vector4[count];
>>>>>>> c16d2983
            GetFloatVectorArray(temp, 0, count);
            return temp;
        }

        /// <summary>	
        /// Get an array of four-component vectors that contain boolean data.	
        /// </summary>	
        /// <param name="count">The number of array elements to set. </param>
        /// <returns>an array of four-component vectors that contain boolean data.	 </returns>
        /// <unmanaged>HRESULT ID3D10EffectVectorVariable::GetBoolVectorArray([Out, Buffer] BOOL* pData,[None] int Offset,[None] int Count)</unmanaged>
<<<<<<< HEAD
        public RawBool4[] GetBoolVectorArray(int count)
        {
            var temp = new RawBool4[count];
=======
        public Bool4[] GetBoolVectorArray(int count)
        {
            var temp = new Bool4[count];
>>>>>>> c16d2983
            GetBoolVectorArray(temp, 0, count);
            return temp;
        }


        /// <summary>	
        /// Get an array of four-component vectors that contain boolean data.	
        /// </summary>	
        /// <param name="count">The number of array elements to set. </param>
        /// <returns>an array of four-component vectors that contain boolean data.	 </returns>
        /// <unmanaged>HRESULT ID3D10EffectVectorVariable::GetBoolVectorArray([Out, Buffer] BOOL* pData,[None] int Offset,[None] int Count)</unmanaged>
        public T[] GetVectorArray<T>(int count) where T : struct
        {
            var temp = new T[count];
<<<<<<< HEAD
            GetIntVectorArray(Interop.CastArray<RawInt4, T>(temp), 0, count);
=======
            GetIntVectorArray(Interop.CastArray<Int4, T>(temp), 0, count);
>>>>>>> c16d2983
            return temp;
        }
    }
}<|MERGE_RESOLUTION|>--- conflicted
+++ resolved
@@ -1,8 +1,4 @@
-<<<<<<< HEAD
-// Copyright (c) 2010-2013 SharpDX - Alexandre Mutel
-=======
 // Copyright (c) 2010-2014 SharpDX - Alexandre Mutel
->>>>>>> c16d2983
 // 
 // Permission is hereby granted, free of charge, to any person obtaining a copy
 // of this software and associated documentation files (the "Software"), to deal
@@ -23,10 +19,7 @@
 // THE SOFTWARE.
 using System;
 using System.Diagnostics;
-<<<<<<< HEAD
 using SharpDX.Mathematics.Interop;
-=======
->>>>>>> c16d2983
 
 namespace SharpDX.Direct3D10
 {
@@ -39,15 +32,9 @@
         /// </summary>	
         /// <returns>Returns a four-component vector that contains integer data </returns>
         /// <unmanaged>HRESULT ID3D10EffectVectorVariable::GetIntVector([Out] int* pData)</unmanaged>
-<<<<<<< HEAD
         public RawInt4 GetIntVector()
         {
             RawInt4 temp;
-=======
-        public SharpDX.Int4 GetIntVector()
-        {
-            Int4 temp;
->>>>>>> c16d2983
             GetIntVector(out temp);
             return temp;
         }
@@ -57,15 +44,9 @@
         /// </summary>	
         /// <returns>Returns a four-component vector that contains floating-point data.</returns>
         /// <unmanaged>HRESULT ID3D10EffectVectorVariable::GetFloatVector([Out] float* pData)</unmanaged>
-<<<<<<< HEAD
         public RawVector4 GetFloatVector()
         {
             RawVector4 temp;
-=======
-        public SharpDX.Vector4 GetFloatVector()
-        {
-            SharpDX.Vector4 temp;
->>>>>>> c16d2983
             GetFloatVector(out temp);
             return temp;
         }
@@ -75,15 +56,9 @@
         /// </summary>	
         /// <returns>a four-component vector that contains boolean data. </returns>
         /// <unmanaged>HRESULT ID3D10EffectVectorVariable::GetBoolVector([Out, Buffer] BOOL* pData)</unmanaged>
-<<<<<<< HEAD
         public RawBool4 GetBoolVector()
         {
             RawBool4 temp;
-=======
-        public Bool4 GetBoolVector()
-        {
-            Bool4 temp;
->>>>>>> c16d2983
             GetBoolVector(out temp);
             return temp;
         }
@@ -97,11 +72,7 @@
         public unsafe T GetVector<T>() where T : struct
         {
             T temp;
-<<<<<<< HEAD
             GetIntVector(out *(RawInt4*)Interop.CastOut(out temp));
-=======
-            GetIntVector(out *(Int4*)Interop.CastOut(out temp));
->>>>>>> c16d2983
             return temp;
         }
 
@@ -111,11 +82,7 @@
         /// <param name="array">A reference to the start of the data to set. </param>
         /// <returns>Returns one of the following {{Direct3D 10 Return Codes}}. </returns>
         /// <unmanaged>HRESULT ID3D10EffectVectorVariable::SetIntVectorArray([In, Buffer] int* pData,[None] int Offset,[None] int Count)</unmanaged>
-<<<<<<< HEAD
         public void Set(RawInt4[] array)
-=======
-        public void Set(SharpDX.Int4[] array)
->>>>>>> c16d2983
         {
             Set(array, 0, array.Length);
         }
@@ -126,11 +93,7 @@
         /// <param name="array">A reference to the start of the data to set. </param>
         /// <returns>Returns one of the following {{Direct3D 10 Return Codes}}. </returns>
         /// <unmanaged>HRESULT ID3D10EffectVectorVariable::SetFloatVectorArray([In, Buffer] float* pData,[None] int Offset,[None] int Count)</unmanaged>
-<<<<<<< HEAD
         public void Set(RawVector4[] array)
-=======
-        public void Set(SharpDX.Vector4[] array)
->>>>>>> c16d2983
         {
             Set(array, 0, array.Length);
         }
@@ -147,11 +110,7 @@
         public void Set<T>(T[] array) where T : struct
         {
             Trace.Assert(Utilities.SizeOf<T>() == 16, VectorInvalidSize);
-<<<<<<< HEAD
             Set(Interop.CastArray<RawVector4, T>(array), 0, array.Length);
-=======
-            Set(Interop.CastArray<Vector4, T>(array), 0, array.Length);
->>>>>>> c16d2983
         }
 
         /// <summary>	
@@ -183,19 +142,11 @@
         /// <param name="value">A reference to the first component. </param>
         /// <returns>Returns one of the following {{Direct3D 10 Return Codes}}. </returns>
         /// <unmanaged>HRESULT ID3D10EffectVectorVariable::SetFloatVector([In] float* pData)</unmanaged>
-<<<<<<< HEAD
         public void Set(RawVector2 value)
         {
             unsafe
             {
                 SetRawValue(new IntPtr(&value), 0, Utilities.SizeOf<RawVector2>());
-=======
-        public void Set(SharpDX.Vector2 value)
-        {
-            unsafe
-            {
-                SetRawValue(new IntPtr(&value), 0, Utilities.SizeOf<SharpDX.Vector2>());
->>>>>>> c16d2983
             }
         }
 
@@ -205,19 +156,11 @@
         /// <param name="value">A reference to the first component. </param>
         /// <returns>Returns one of the following {{Direct3D 10 Return Codes}}. </returns>
         /// <unmanaged>HRESULT ID3D10EffectVectorVariable::SetFloatVector([In] float* pData)</unmanaged>
-<<<<<<< HEAD
         public void Set(RawVector3 value)
         {
             unsafe
             {
                 SetRawValue(new IntPtr(&value), 0, Utilities.SizeOf<RawVector3>());
-=======
-        public void Set(SharpDX.Vector3 value)
-        {
-            unsafe
-            {
-                SetRawValue(new IntPtr(&value), 0, Utilities.SizeOf<SharpDX.Vector3>());
->>>>>>> c16d2983
             }
         }
 
@@ -227,19 +170,11 @@
         /// <param name="value">A reference to the first component. </param>
         /// <returns>Returns one of the following {{Direct3D 10 Return Codes}}. </returns>
         /// <unmanaged>HRESULT ID3D10EffectVectorVariable::SetFloatVector([In] float* pData)</unmanaged>
-<<<<<<< HEAD
         public void Set(RawColor4 value)
         {
             unsafe
             {
                 SetRawValue(new IntPtr(&value), 0, Utilities.SizeOf<RawColor4>());
-=======
-        public void Set(SharpDX.Color4 value)
-        {
-            unsafe
-            {
-                SetRawValue(new IntPtr(&value), 0, Utilities.SizeOf<SharpDX.Color4>());
->>>>>>> c16d2983
             }
         }
 
@@ -249,19 +184,11 @@
         /// <param name="array">A reference to the start of the data to set. </param>
         /// <returns>Returns one of the following {{Direct3D 10 Return Codes}}. </returns>
         /// <unmanaged>HRESULT ID3D10EffectVectorVariable::SetFloatVectorArray([In, Buffer] float* pData,[None] int Offset,[None] int Count)</unmanaged>
-<<<<<<< HEAD
         public void Set(RawColor4[] array)
         {
             unsafe
             {
                 fixed (void* pArray = &array[0]) SetRawValue((IntPtr)pArray, 0, array.Length * Utilities.SizeOf<RawColor4>());
-=======
-        public void Set(SharpDX.Color4[] array)
-        {
-            unsafe
-            {
-                fixed (void* pArray = &array[0]) SetRawValue((IntPtr)pArray, 0, array.Length * Utilities.SizeOf<SharpDX.Color4>());
->>>>>>> c16d2983
             }
         }
 
@@ -271,15 +198,9 @@
         /// <param name="count">The number of array elements to set. </param>
         /// <returns>Returns an array of four-component vectors that contain integer data. </returns>
         /// <unmanaged>HRESULT ID3D10EffectVectorVariable::GetIntVectorArray([Out, Buffer] int* pData,[None] int Offset,[None] int Count)</unmanaged>
-<<<<<<< HEAD
         public RawInt4[] GetIntVectorArray(int count)
         {
             var temp = new RawInt4[count];
-=======
-        public SharpDX.Int4[] GetIntVectorArray(int count)
-        {
-            var temp = new Int4[count];
->>>>>>> c16d2983
             GetIntVectorArray(temp, 0, count);
             return temp;
         }
@@ -290,15 +211,9 @@
         /// <param name="count">The number of array elements to set. </param>
         /// <returns>Returns an array of four-component vectors that contain floating-point data. </returns>
         /// <unmanaged>HRESULT ID3D10EffectVectorVariable::GetFloatVectorArray([None] float* pData,[None] int Offset,[None] int Count)</unmanaged>
-<<<<<<< HEAD
         public RawVector4[] GetFloatVectorArray(int count)
         {
             var temp = new RawVector4[count];
-=======
-        public SharpDX.Vector4[] GetFloatVectorArray(int count)
-        {
-            var temp = new SharpDX.Vector4[count];
->>>>>>> c16d2983
             GetFloatVectorArray(temp, 0, count);
             return temp;
         }
@@ -309,15 +224,9 @@
         /// <param name="count">The number of array elements to set. </param>
         /// <returns>an array of four-component vectors that contain boolean data.	 </returns>
         /// <unmanaged>HRESULT ID3D10EffectVectorVariable::GetBoolVectorArray([Out, Buffer] BOOL* pData,[None] int Offset,[None] int Count)</unmanaged>
-<<<<<<< HEAD
         public RawBool4[] GetBoolVectorArray(int count)
         {
             var temp = new RawBool4[count];
-=======
-        public Bool4[] GetBoolVectorArray(int count)
-        {
-            var temp = new Bool4[count];
->>>>>>> c16d2983
             GetBoolVectorArray(temp, 0, count);
             return temp;
         }
@@ -332,11 +241,7 @@
         public T[] GetVectorArray<T>(int count) where T : struct
         {
             var temp = new T[count];
-<<<<<<< HEAD
             GetIntVectorArray(Interop.CastArray<RawInt4, T>(temp), 0, count);
-=======
-            GetIntVectorArray(Interop.CastArray<Int4, T>(temp), 0, count);
->>>>>>> c16d2983
             return temp;
         }
     }
