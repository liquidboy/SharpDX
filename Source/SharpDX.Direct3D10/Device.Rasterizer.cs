--- conflicted
+++ resolved
@@ -1,8 +1,4 @@
-<<<<<<< HEAD
-﻿// Copyright (c) 2010-2013 SharpDX - Alexandre Mutel
-=======
 ﻿// Copyright (c) 2010-2014 SharpDX - Alexandre Mutel
->>>>>>> c16d2983
 // 
 // Permission is hereby granted, free of charge, to any person obtaining a copy
 // of this software and associated documentation files (the "Software"), to deal
@@ -22,10 +18,7 @@
 // OUT OF OR IN CONNECTION WITH THE SOFTWARE OR THE USE OR OTHER DEALINGS IN
 // THE SOFTWARE.
 using System;
-<<<<<<< HEAD
 using SharpDX.Mathematics.Interop;
-=======
->>>>>>> c16d2983
 
 namespace SharpDX.Direct3D10
 {
@@ -34,25 +27,15 @@
         /// <summary>	
         /// Get the array of {{viewports}} bound  to the {{rasterizer stage}} 	
         /// </summary>	
-<<<<<<< HEAD
         /// <returns>An array of viewports (see <see cref="RawViewport"/>).</returns>
         /// <unmanaged>void RSGetViewports([InOut] int* NumViewports,[Out, Buffer, Optional] D3D10_VIEWPORT* pViewports)</unmanaged>
         public RawViewport[] GetViewports()
-=======
-        /// <returns>An array of viewports (see <see cref="SharpDX.Viewport"/>).</returns>
-        /// <unmanaged>void RSGetViewports([InOut] int* NumViewports,[Out, Buffer, Optional] D3D10_VIEWPORT* pViewports)</unmanaged>
-        public SharpDX.Viewport[] GetViewports()
->>>>>>> c16d2983
         {
             int numViewports = 0;
 
             GetViewports(ref numViewports, null);
 
-<<<<<<< HEAD
             RawViewport[] viewports = new RawViewport[numViewports];
-=======
-            SharpDX.Viewport[] viewports = new SharpDX.Viewport[numViewports];
->>>>>>> c16d2983
             GetViewports(ref numViewports, viewports);
 
             return viewports;
@@ -61,15 +44,9 @@
         /// <summary>	
         /// Get the array of {{viewports}} bound  to the {{rasterizer stage}} 	
         /// </summary>	
-<<<<<<< HEAD
         /// <returns>An array of viewports (see <see cref="RawViewport"/>).</returns>
         /// <unmanaged>void RSGetViewports([InOut] int* NumViewports,[Out, Buffer, Optional] D3D10_VIEWPORT* pViewports)</unmanaged>
         public void GetViewports(RawViewport[] viewports)
-=======
-        /// <returns>An array of viewports (see <see cref="SharpDX.Viewport"/>).</returns>
-        /// <unmanaged>void RSGetViewports([InOut] int* NumViewports,[Out, Buffer, Optional] D3D10_VIEWPORT* pViewports)</unmanaged>
-        public void GetViewports(SharpDX.Viewport[] viewports)
->>>>>>> c16d2983
         {
             int numViewports = viewports.Length;
             GetViewports(ref numViewports, viewports);
@@ -78,24 +55,14 @@
         /// <summary>	
         /// Get the array of {{scissor rectangles}} bound to the {{rasterizer stage}}.	
         /// </summary>	
-<<<<<<< HEAD
         /// <returns>An array of scissor rectangles (see <see cref="RawRectangle"/>).</returns>
         /// <unmanaged>void RSGetScissorRects([InOut] int* NumRects,[Out, Buffer, Optional] D3D10_RECT* pRects)</unmanaged>
         public RawRectangle[] GetScissorRectangles()
-=======
-        /// <returns>An array of scissor rectangles (see <see cref="SharpDX.Rectangle"/>).</returns>
-        /// <unmanaged>void RSGetScissorRects([InOut] int* NumRects,[Out, Buffer, Optional] D3D10_RECT* pRects)</unmanaged>
-        public SharpDX.Rectangle[] GetScissorRectangles()
->>>>>>> c16d2983
         {
             int numRects = 0;
             GetScissorRects(ref numRects, null);
 
-<<<<<<< HEAD
             RawRectangle[] scissorRectangles = new RawRectangle[numRects];
-=======
-            SharpDX.Rectangle[] scissorRectangles = new Rectangle[numRects];
->>>>>>> c16d2983
             GetScissorRects(ref numRects, scissorRectangles);
 
             return scissorRectangles;
@@ -104,15 +71,9 @@
         /// <summary>	
         /// Get the array of {{scissor rectangles}} bound to the {{rasterizer stage}}.	
         /// </summary>	
-<<<<<<< HEAD
         /// <returns>An array of scissor rectangles (see <see cref="RawRectangle"/>).</returns>
         /// <unmanaged>void RSGetScissorRects([InOut] int* NumRects,[Out, Buffer, Optional] D3D10_RECT* pRects)</unmanaged>
         public void GetScissorRectangles(RawRectangle[] scissorRectangles)
-=======
-        /// <returns>An array of scissor rectangles (see <see cref="SharpDX.Rectangle"/>).</returns>
-        /// <unmanaged>void RSGetScissorRects([InOut] int* NumRects,[Out, Buffer, Optional] D3D10_RECT* pRects)</unmanaged>
-        public void GetScissorRectangles(SharpDX.Rectangle[] scissorRectangles)
->>>>>>> c16d2983
         {
             int numRects = scissorRectangles.Length;
             GetScissorRects(ref numRects, scissorRectangles);
@@ -122,26 +83,16 @@
         ///   Binds a single scissor rectangle to the rasterizer stage.
         /// </summary>
         /// <param name = "scissorRectangle">The scissor rectangle to bind.</param>
-<<<<<<< HEAD
         public void SetScissorRectangles(RawRectangle scissorRectangle)
         {
             SetScissorRectangles(new RawRectangle[] { scissorRectangle });
-=======
-        public void SetScissorRectangles(Rectangle scissorRectangle)
-        {
-            SetScissorRectangles(new Rectangle[] { scissorRectangle });
->>>>>>> c16d2983
         }
 
         /// <summary>
         ///   Binds a set of scissor rectangles to the rasterizer stage.
         /// </summary>
         /// <param name = "scissorRectangles">The set of scissor rectangles to bind.</param>
-<<<<<<< HEAD
         public void SetScissorRectangles(params RawRectangle[] scissorRectangles)
-=======
-        public void SetScissorRectangles(params Rectangle[] scissorRectangles)
->>>>>>> c16d2983
         {
             SetScissorRects(scissorRectangles.Length, scissorRectangles);
         }
@@ -150,11 +101,7 @@
         ///   Binds a set of viewports to the rasterizer stage.
         /// </summary>
         /// <param name = "viewports">The set of viewports to bind.</param>
-<<<<<<< HEAD
         public void SetViewports(params RawViewport[] viewports)
-=======
-        public void SetViewports(params Viewport[] viewports)
->>>>>>> c16d2983
         {
             SetViewports(viewports.Length, viewports);
         }
@@ -163,15 +110,9 @@
         ///   Binds a single viewport to the rasterizer stage.
         /// </summary>
         /// <param name = "viewport">The viewport to bind.</param>
-<<<<<<< HEAD
         public void SetViewports(RawViewport viewport)
         {
             SetViewports(new RawViewport[] { viewport });
-=======
-        public void SetViewports(Viewport viewport)
-        {
-            SetViewports(new Viewport[] { viewport });
->>>>>>> c16d2983
         }
     }
 }