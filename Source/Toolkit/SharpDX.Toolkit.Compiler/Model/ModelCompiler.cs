--- conflicted
+++ resolved
@@ -807,11 +807,7 @@
                 if (hasWeights)
                 {
                     layout.Add(VertexElement.BlendIndices(Format.R16G16B16A16_SInt, vertexBufferElementSize));
-<<<<<<< HEAD
-                    vertexBufferElementSize += Utilities.SizeOf<Int4>();
-=======
                     vertexBufferElementSize += 8;
->>>>>>> d8fb59d1
 
                     layout.Add(VertexElement.BlendWeights(Format.R32G32B32A32_Float, vertexBufferElementSize));
                     vertexBufferElementSize += Utilities.SizeOf<Vector4>();
@@ -930,9 +926,6 @@
             return meshPart;
         }
 
-<<<<<<< HEAD
-        private unsafe static Vector2 ConvertVector(Vector2D value)
-=======
         private static Matrix GetAbsoluteTransform(Node node)
         {
             Matrix transform = ConvertMatrix(node.Transform);
@@ -946,8 +939,7 @@
             return transform;
         }
 
-        private unsafe static SharpDX.Vector2 ConvertVector(Vector2D value)
->>>>>>> d8fb59d1
+        private unsafe static Vector2 ConvertVector(Vector2D value)
         {
             return *(Vector2*)&value;
         }
