﻿<?xml version="1.0" encoding="utf-8"?>
<Project ToolsVersion="4.0" DefaultTargets="Build" xmlns="http://schemas.microsoft.com/developer/msbuild/2003">
  <Import Project="$(SolutionDir)\Build\SharpDX.PreSettings.targets" />
  <PropertyGroup>
    <ProductVersion>8.0.30703</ProductVersion>
    <SchemaVersion>2.0</SchemaVersion>
    <ProjectGuid>{53EF08A7-4224-434C-A62C-F29807C1C750}</ProjectGuid>
    <RootNamespace>SharpDX.Toolkit.Graphics</RootNamespace>
    <AssemblyName>SharpDX.Toolkit.Graphics</AssemblyName>
  </PropertyGroup>
  <ItemGroup Condition=" '$(SharpDXWin8Core)' == 'false'">
    <Reference Include="System" />
    <Reference Include="System.Data" />
    <Reference Include="System.Drawing" />
    <Reference Include="System.Windows.Forms" />
  </ItemGroup>
  <ItemGroup>
    <Compile Include="..\..\SharedAssemblyInfo.cs">
      <Link>Properties\SharedAssemblyInfo.cs</Link>
    </Compile>
    <Compile Include="AssemblyDoc.cs" />
    <Compile Include="BlendState.cs" />
    <Compile Include="BlendStateCollection.cs" />
    <Compile Include="ClearOptions.cs" />
    <Compile Include="BasicEffect.Extensions.cs" />
<<<<<<< HEAD
    <Compile Include="Direct2DService.cs" />
=======
    <Compile Include="DepthStencilViewSelector.cs" />
>>>>>>> c0691a58
    <Compile Include="EffectDefaultParameters.cs" />
    <Compile Include="EffectDefaultParametersContext.cs" />
    <Compile Include="EffectInstallerBase.cs" />
    <Compile Include="GeometricPrimitive.cs" />
    <Compile Include="GeometricPrimitive.Cube.cs" />
    <Compile Include="GeometricPrimitive.Cylinder.cs" />
    <Compile Include="GeometricPrimitive.GeoSphere.cs" />
    <Compile Include="GeometricPrimitive.Plane.cs" />
    <Compile Include="GeometricPrimitive.Sphere.cs" />
    <Compile Include="GeometricPrimitive.Teapot.cs" />
    <Compile Include="GeometricPrimitive.Torus.cs" />
    <Compile Include="GraphicsOutput.cs" />
    <Compile Include="GraphicsPerformance.cs" />
    <Compile Include="IDirect2DService.cs" />
    <Compile Include="IEffectInstaller.cs" />
    <Compile Include="ModelAnimation.cs" />
    <Compile Include="ModelAnimationCollection.cs" />
    <Compile Include="ModelContentReader.cs" />
    <Compile Include="ModelSkinnedBone.cs" />
    <Compile Include="ModelSkinnedBoneCollection.cs" />
    <Compile Include="SkinnedEffectInstaller.cs" />
    <Compile Include="OcclusionQuery.cs" />
    <Compile Include="TextureKeys.cs" />
    <Compile Include="MaterialTexture.cs" />
    <Compile Include="MaterialTextureStack.cs" />
    <Compile Include="Model.cs" />
    <Compile Include="ModelBone.cs" />
    <Compile Include="ModelBoneCollection.cs" />
    <Compile Include="BufferCollection.cs" />
    <Compile Include="ModelBufferRange.cs" />
    <Compile Include="Material.cs" />
    <Compile Include="MaterialCollection.cs" />
    <Compile Include="ModelContentReaderOptions.cs" />
    <Compile Include="ModelEffectCollection.cs" />
    <Compile Include="ModelMesh.cs" />
    <Compile Include="ModelMeshCollection.cs" />
    <Compile Include="ModelMeshPart.cs" />
    <Compile Include="ModelMeshPartCollection.cs" />
    <Compile Include="ModelReader.cs" />
    <Compile Include="BasicEffectInstaller.cs" />
    <Compile Include="TextureView.cs" />
    <Compile Include="VertexBufferBindingCollection.cs" />
    <Compile Include="NamespaceDoc.cs" />
    <Compile Include="PrimitiveBatch.cs" />
    <Compile Include="PrimitiveBatchBase.cs" />
    <Compile Include="RenderTargetGraphicsPresenter.cs" />
    <Compile Include="EffectConstantBufferKey.cs" />
    <Compile Include="EffectContentReader.cs" />
    <Compile Include="GraphicsDeviceStatus.cs" />
    <Compile Include="GraphicsResourceContentReaderBase.cs" />
    <Compile Include="PrimitiveQuad.cs" />
    <Compile Include="StockEffects\HLSL\PrimitiveQuad.cs">
      <DependentUpon>PrimitiveQuad.fx</DependentUpon>
      <AutoGen>True</AutoGen>
    </Compile>
    <Compile Include="SwapChainGraphicsPresenter.cs" />
    <Compile Include="IGraphicsDeviceService.cs" />
    <Compile Include="ImageContentReader.cs" />
    <Compile Include="InputSignatureKey.cs" />
    <Compile Include="InputSignatureManager.cs" />
    <Compile Include="RasterizerStateCollection.cs" />
    <Compile Include="SamplerStateCollection.cs" />
    <Compile Include="DepthStencilStateCollection.cs" />
    <Compile Include="SetDataOptions.cs" />
    <Compile Include="SharedDataType.cs" />
    <Compile Include="SpriteBatch.cs" />
    <Compile Include="SpriteEffects.cs" />
    <Compile Include="SpriteFont.cs" />
    <Compile Include="SpriteFontContentReader.cs" />
    <Compile Include="SpriteSortMode.cs" />
    <Compile Include="StateCollectionBase.cs" />
    <Compile Include="Buffer.cs" />
    <Compile Include="Buffer.Constant.cs" />
    <Compile Include="BufferFlags.cs" />
    <Compile Include="Buffer.Index.cs" />
    <Compile Include="Buffer.Vertex.cs" />
    <Compile Include="Buffer.Structured.cs" />
    <Compile Include="Buffer.Raw.cs" />
    <Compile Include="Buffer.Argument.cs" />
    <Compile Include="Buffer.Typed.cs" />
    <Compile Include="EffectConstantBufferCollection.cs" />
    <Compile Include="EffectConstantBuffer.cs" />
    <Compile Include="EffectPool.cs" />
    <Compile Include="EffectParameter.cs" />
    <Compile Include="EffectParameterCollection.cs" />
    <Compile Include="EffectPass.cs" />
    <Compile Include="EffectPassCollection.cs" />
    <Compile Include="EffectResourceLinker.cs" />
    <Compile Include="EffectResourceType.cs" />
    <Compile Include="EffectTechnique.cs" />
    <Compile Include="EffectTechniqueCollection.cs" />
    <Compile Include="MipMapDescription.cs" />
    <Compile Include="PixelBufferArray.cs" />
    <Compile Include="ImageDescription.cs" />
    <Compile Include="DDS.cs" />
    <Compile Include="DDSFlags.cs" />
    <Compile Include="DDSHelper.cs" />
    <Compile Include="DisplayMode.cs" />
    <Compile Include="GraphicsAdapter.cs" />
    <Compile Include="GraphicsPresenter.cs" />
    <Compile Include="Image.cs" />
    <Compile Include="ImageFileType.cs" />
    <Compile Include="PixelBuffer.cs" />
    <Compile Include="PresentationParameters.cs" />
    <Compile Include="PresentInterval.cs" />
    <Compile Include="StockEffects\HLSL\AlphaTestEffect.ByteCode.cs">
      <AutoGen>true</AutoGen>
      <DependentUpon>AlphaTestEffect.fx</DependentUpon>
    </Compile>
    <Compile Include="StockEffects\C#\AlphaTestEffect.cs" />
    <Compile Include="StockEffects\HLSL\BasicEffect.ByteCode.cs">
      <AutoGen>true</AutoGen>
      <DependentUpon>BasicEffect.fx</DependentUpon>
    </Compile>
    <Compile Include="StockEffects\C#\BasicEffect.cs" />
    <Compile Include="StockEffects\C#\DirectionalLight.cs" />
    <Compile Include="StockEffects\HLSL\DualTextureEffect.ByteCode.cs">
      <AutoGen>true</AutoGen>
      <DependentUpon>DualTextureEffect.fx</DependentUpon>
    </Compile>
    <Compile Include="StockEffects\HLSL\EnvironmentMapEffect.ByteCode.cs">
      <AutoGen>true</AutoGen>
      <DependentUpon>EnvironmentMapEffect.fx</DependentUpon>
    </Compile>
    <Compile Include="StockEffects\C#\IEffectLights.cs" />
    <Compile Include="StockEffects\C#\IEffectFog.cs" />
    <Compile Include="StockEffects\C#\DualTextureEffect.cs" />
    <Compile Include="StockEffects\C#\EffectHelpers.cs" />
    <Compile Include="StockEffects\C#\EnvironmentMapEffect.cs" />
    <Compile Include="StockEffects\C#\IEffectMatrices.cs" />
    <Compile Include="StockEffects\HLSL\SkinnedEffect.ByteCode.cs">
      <AutoGen>true</AutoGen>
      <DependentUpon>SkinnedEffect.fx</DependentUpon>
    </Compile>
    <Compile Include="StockEffects\C#\SkinnedEffect.cs" />
    <Compile Include="StockEffects\HLSL\SpriteBatch.ByteCode.cs">
      <AutoGen>true</AutoGen>
      <DependentUpon>SpriteEffect.fx</DependentUpon>
    </Compile>
    <Compile Include="TextureContentReader.cs" />
    <Compile Include="TextureDimension.cs" />
    <Compile Include="TextureFlags.cs" />
    <Compile Include="TGAHelper.cs" />
    <Compile Include="UnorderedAccessViewSelector.cs" />
    <Compile Include="ShaderResourceViewSelector.cs" />
    <Compile Include="RenderTargetViewSelector.cs" />
    <Compile Include="VertexBufferBinding.cs" />
    <Compile Include="VertexInputLayout.cs" />
    <Compile Include="VertexPositionTexture.cs" />
    <Compile Include="VertexPositionNormalTexture.cs" />
    <Compile Include="VertexPositionColorTexture.cs" />
    <Compile Include="SamplerState.cs" />
    <Compile Include="PrimitiveType.cs" />
    <Compile Include="RasterizerState.cs" />
    <Compile Include="DepthStencilState.cs" />
    <Compile Include="DepthFormat.cs" />
    <Compile Include="DepthStencilBuffer.cs" />
    <Compile Include="RenderTargetCube.cs" />
    <Compile Include="MipMapCount.cs" />
    <Compile Include="MSAALevel.cs" />
    <Compile Include="Texture2D.cs" />
    <Compile Include="RenderTarget3D.cs" />
    <Compile Include="GraphicsDeviceFeatures.cs" />
    <Compile Include="RenderTarget1D.cs" />
    <Compile Include="Texture3D.cs" />
    <Compile Include="Texture3DBase.cs" />
    <Compile Include="Texture1D.cs" />
    <Compile Include="Texture1DBase.cs" />
    <Compile Include="Effect.cs" />
    <Compile Include="GraphicsDevice.cs" />
    <Compile Include="GraphicsResource.cs" />
    <Compile Include="IPixelData.cs" />
    <Compile Include="PixelData.cs" />
    <Compile Include="PixelFormat.cs" />
    <Compile Include="Properties\AssemblyInfo.cs" />
    <Compile Include="RenderTarget2D.cs" />
    <Compile Include="Texture.cs" />
    <Compile Include="TextureCube.cs" />
    <Compile Include="Texture2DBase.cs" />
    <Compile Include="TextureDescription.cs" />
    <Compile Include="VertexPositionColor.cs" />
    <Compile Include="ViewType.cs" />
    <Compile Include="WICFlags.cs" />
    <Compile Include="WICHelper.cs" />
  </ItemGroup>
  <ItemGroup>
    <ProjectReference Include="..\..\SharpDX.Direct2D1\SharpDX.Direct2D1.csproj" Condition=" '$(SharpDXWP8)' == 'false'">
      <Project>{c97878f4-1510-4bba-8153-bd71da7d50d8}</Project>
      <Name>SharpDX.Direct2D1</Name>
      <Private>False</Private>
    </ProjectReference>
    <ProjectReference Include="..\..\SharpDX.Direct3D11\SharpDX.Direct3D11.csproj">
      <Project>{736dfb52-1afe-4eff-9710-89046ab5b1f9}</Project>
      <Name>SharpDX.Direct3D11</Name>
      <Private>False</Private>
    </ProjectReference>
    <ProjectReference Include="..\..\SharpDX.DXGI\SharpDX.DXGI.csproj">
      <Project>{3fc6de77-b412-4101-9e64-6b9aa831179b}</Project>
      <Name>SharpDX.DXGI</Name>
      <Private>False</Private>
    </ProjectReference>
    <ProjectReference Include="..\..\SharpDX\SharpDX.csproj">
      <Project>{d0bcd56a-41c4-4a4e-8590-26864ced07ff}</Project>
      <Name>SharpDX</Name>
      <Private>False</Private>
    </ProjectReference>
    <ProjectReference Include="..\SharpDX.Toolkit\SharpDX.Toolkit.csproj">
      <Project>{9ff0707c-75bb-4984-a01f-b9eaad293f6c}</Project>
      <Name>SharpDX.Toolkit</Name>
      <Private>False</Private>
    </ProjectReference>
  </ItemGroup>
  <ItemGroup>
    <None Include="GraphicsClassDiagram.cd" />
    <None Include="SharpDX.Toolkit.Graphics.nuspec" />
    <None Include="StockEffects\HLSL\Common.fxh" />
    <None Include="StockEffects\HLSL\CompileEffects.bat" />
    <None Include="StockEffects\HLSL\Lighting.fxh" />
    <None Include="StockEffects\HLSL\Macros.fxh" />
    <None Include="StockEffects\HLSL\Structures.fxh" />
    <None Include="StockEffects\Microsoft Permissive License.rtf" />
    <None Include="StockEffects\HLSL\AlphaTestEffect.fx">
      <LastGenOutput>AlphaTestEffect.ByteCode.cs</LastGenOutput>
    </None>
    <None Include="StockEffects\HLSL\BasicEffect.fx">
      <LastGenOutput>BasicEffect.ByteCode.cs</LastGenOutput>
    </None>
    <None Include="StockEffects\HLSL\DualTextureEffect.fx">
      <LastGenOutput>DualTextureEffect.ByteCode.cs</LastGenOutput>
    </None>
    <None Include="StockEffects\HLSL\EnvironmentMapEffect.fx">
      <LastGenOutput>EnvironmentMapEffect.ByteCode.cs</LastGenOutput>
    </None>
    <None Include="StockEffects\HLSL\SkinnedEffect.fx">
      <LastGenOutput>SkinnedEffect.ByteCode.cs</LastGenOutput>
    </None>
    <None Include="StockEffects\HLSL\SpriteEffect.fx">
      <LastGenOutput>SpriteEffect.ByteCode.cs</LastGenOutput>
    </None>
    <None Include="StockEffects\HLSL\PrimitiveQuad.fx">
      <LastGenOutput>PrimitiveQuad.cs</LastGenOutput>
    </None>
  </ItemGroup>
  <Import Project="$(SolutionDir)\Build\SharpDX.PostSettings.targets" />
  <!-- To modify your build process, add your task inside one of the targets below and uncomment it. 
       Other similar extension points exist, see Microsoft.Common.targets.
  <Target Name="BeforeBuild">
  </Target>
  <Target Name="AfterBuild">
  </Target>
  -->
</Project><|MERGE_RESOLUTION|>--- conflicted
+++ resolved
@@ -23,11 +23,8 @@
     <Compile Include="BlendStateCollection.cs" />
     <Compile Include="ClearOptions.cs" />
     <Compile Include="BasicEffect.Extensions.cs" />
-<<<<<<< HEAD
     <Compile Include="Direct2DService.cs" />
-=======
     <Compile Include="DepthStencilViewSelector.cs" />
->>>>>>> c0691a58
     <Compile Include="EffectDefaultParameters.cs" />
     <Compile Include="EffectDefaultParametersContext.cs" />
     <Compile Include="EffectInstallerBase.cs" />
