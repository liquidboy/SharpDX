<<<<<<< HEAD
// Copyright (c) 2010-2013 SharpDX - Alexandre Mutel
=======
// Copyright (c) 2010-2014 SharpDX - Alexandre Mutel
>>>>>>> c16d2983
// 
// Permission is hereby granted, free of charge, to any person obtaining a copy
// of this software and associated documentation files (the "Software"), to deal
// in the Software without restriction, including without limitation the rights
// to use, copy, modify, merge, publish, distribute, sublicense, and/or sell
// copies of the Software, and to permit persons to whom the Software is
// furnished to do so, subject to the following conditions:
// 
// The above copyright notice and this permission notice shall be included in
// all copies or substantial portions of the Software.
// 
// THE SOFTWARE IS PROVIDED "AS IS", WITHOUT WARRANTY OF ANY KIND, EXPRESS OR
// IMPLIED, INCLUDING BUT NOT LIMITED TO THE WARRANTIES OF MERCHANTABILITY,
// FITNESS FOR A PARTICULAR PURPOSE AND NONINFRINGEMENT. IN NO EVENT SHALL THE
// AUTHORS OR COPYRIGHT HOLDERS BE LIABLE FOR ANY CLAIM, DAMAGES OR OTHER
// LIABILITY, WHETHER IN AN ACTION OF CONTRACT, TORT OR OTHERWISE, ARISING FROM,
// OUT OF OR IN CONNECTION WITH THE SOFTWARE OR THE USE OR OTHER DEALINGS IN
// THE SOFTWARE.
using System;
using SharpDX.Direct2D1;
<<<<<<< HEAD
using SharpDX.Mathematics.Interop;
=======
>>>>>>> c16d2983

namespace SharpDX.DirectWrite
{
    public partial class FontFace
    {
        /// <summary>	
        /// Creates an object that represents a font face. 	
        /// </summary>	
        /// <param name="factory">A reference to a DirectWrite factory <see cref="Factory"/></param>
        /// <param name="fontFaceType">A value that indicates the type of file format of the font face. </param>
        /// <param name="fontFiles">A font file object representing the font face. Because<see cref="T:SharpDX.DirectWrite.FontFace" /> maintains its own references to the input font file objects, you may release them after this call. </param>
        /// <param name="faceIndex">The zero-based index of a font face, in cases when the font files contain a collection of font faces. If the font files contain a single face, this value should be zero. </param>
        /// <param name="fontFaceSimulationFlags">A value that indicates which, if any, font face simulation flags for algorithmic means of making text bold or italic are applied to the current font face. </param>
        /// <unmanaged>HRESULT IDWriteFactory::CreateFontFace([None] DWRITE_FONT_FACE_TYPE fontFaceType,[None] int numberOfFiles,[In, Buffer] const IDWriteFontFile** fontFiles,[None] int faceIndex,[None] DWRITE_FONT_SIMULATIONS fontFaceSimulationFlags,[Out] IDWriteFontFace** fontFace)</unmanaged>
        public FontFace(Factory factory, FontFaceType fontFaceType, FontFile[] fontFiles, int faceIndex, FontSimulations fontFaceSimulationFlags)
        {
            factory.CreateFontFace(fontFaceType, fontFiles.Length, fontFiles, faceIndex, fontFaceSimulationFlags, this);
        }

        /// <summary>	
        /// Creates a font face object for the font. 	
        /// </summary>	
        /// <param name="font">the <see cref="Font"/> to create the FontFace from.</param>
        /// <unmanaged>HRESULT IDWriteFont::CreateFontFace([Out] IDWriteFontFace** fontFace)</unmanaged>
        public FontFace(Font font)
        {
            font.CreateFontFace(this);
        }

        /// <summary>	
        /// Obtains ideal (resolution-independent) glyph metrics in font design units.  	
        /// </summary>	
        /// <remarks>	
        /// Design glyph metrics are used for glyph positioning. 	
        /// </remarks>	
        /// <param name="glyphIndices">An array of glyph indices for which to compute  metrics. The array must contain at least as many elements as specified by glyphCount. </param>
        /// <param name="isSideways">Indicates whether the font is being used in a sideways run. This can affect the glyph metrics if the font has oblique simulation because sideways oblique simulation differs from non-sideways oblique simulation </param>
        /// <returns>an array of <see cref="GlyphMetrics"/> structures. </returns>
        /// <unmanaged>HRESULT IDWriteFontFace::GetDesignGlyphMetrics([In, Buffer] const short* glyphIndices,[None] int glyphCount,[Out, Buffer] DWRITE_GLYPH_METRICS* glyphMetrics,[None] BOOL isSideways)</unmanaged>
        public GlyphMetrics[] GetDesignGlyphMetrics(short[] glyphIndices, bool isSideways)
        {
            var glyphMetrics = new GlyphMetrics[glyphIndices.Length];
            GetDesignGlyphMetrics(glyphIndices, glyphIndices.Length, glyphMetrics, isSideways);
            return glyphMetrics;
        }

        /// <summary>	
        /// Obtains glyph metrics in font design units with the return values compatible with what GDI would produce.	
        /// </summary>	
        /// <param name="fontSize">The logical size of the font in DIP units. </param>
        /// <param name="pixelsPerDip">The number of physical pixels per DIP. </param>
        /// <param name="transform">An optional transform applied to the glyphs and their positions. This transform is applied after the scaling specified by the font size and pixelsPerDip. </param>
        /// <param name="useGdiNatural">When set to FALSE, the metrics are the same as the metrics of GDI aliased text.  When set to TRUE, the metrics are the same as the metrics of text measured by GDI using a font created with CLEARTYPE_NATURAL_QUALITY. </param>
        /// <param name="glyphIndices">An array of glyph indices for which to compute the metrics. </param>
        /// <param name="isSideways">A BOOL value that indicates whether the font is being used in a sideways run.  This can affect the glyph metrics if the font has oblique simulation because sideways oblique simulation differs from non-sideways oblique simulation. </param>
        /// <returns>An array of <see cref="T:SharpDX.DirectWrite.GlyphMetrics" /> structures filled by this function. The metrics are in font design units. </returns>
        /// <unmanaged>HRESULT IDWriteFontFace::GetGdiCompatibleGlyphMetrics([None] float emSize,[None] float pixelsPerDip,[In, Optional] const DWRITE_MATRIX* transform,[None] BOOL useGdiNatural,[In, Buffer] const short* glyphIndices,[None] int glyphCount,[Out, Buffer] DWRITE_GLYPH_METRICS* glyphMetrics,[None] BOOL isSideways)</unmanaged>
<<<<<<< HEAD
        public GlyphMetrics[] GetGdiCompatibleGlyphMetrics(float fontSize, float pixelsPerDip, RawMatrix3x2? transform, bool useGdiNatural, short[] glyphIndices, bool isSideways)
=======
        public GlyphMetrics[] GetGdiCompatibleGlyphMetrics(float fontSize, float pixelsPerDip, Matrix? transform, bool useGdiNatural, short[] glyphIndices, bool isSideways)
>>>>>>> c16d2983
        {
            var glyphMetrics = new GlyphMetrics[glyphIndices.Length];
            GetGdiCompatibleGlyphMetrics(fontSize, pixelsPerDip, transform, useGdiNatural, glyphIndices, glyphIndices.Length, glyphMetrics, isSideways);
            return glyphMetrics;
        }

        /// <summary>	
        /// Returns the nominal mapping of UCS4 Unicode code points to glyph indices as defined by the font 'CMAP' table. 	
        /// </summary>	
        /// <remarks>	
        /// Note that this mapping is primarily provided for line layout engines built on top of the physical font API. Because of OpenType glyph substitution and line layout character substitution, the nominal conversion does not always correspond to how a Unicode string will map to glyph indices when rendering using a particular font face. Also, note that Unicode variant selectors provide for alternate mappings for character to glyph. This call will always return the default variant.  	
        /// </remarks>	
        /// <param name="codePoints">An array of USC4 code points from which to obtain nominal glyph indices. The array must be allocated and be able to contain the number of elements specified by codePointCount. </param>
        /// <returns>a reference to an array of nominal glyph indices filled by this function.</returns>
        /// <unmanaged>HRESULT IDWriteFontFace::GetGlyphIndices([In, Buffer] const int* codePoints,[None] int codePointCount,[Out, Buffer] short* glyphIndices)</unmanaged>
        public short[] GetGlyphIndices(int[] codePoints)
        {
            var glyphIndices = new short[codePoints.Length];
            GetGlyphIndices(codePoints, codePoints.Length, glyphIndices);
            return glyphIndices;
        }

        /// <summary>	
        /// Obtains the font files representing a font face. 	
        /// </summary>	
        /// <remarks>	
        /// The IDWriteFontFace::GetFiles method should be called twice.  The first time you call GetFilesfontFiles should be NULL. When the method returns, numberOfFiles receives the number of font files that represent the font face. Then, call the method a second time, passing the numberOfFiles value that was output the first call, and a non-null buffer of the correct size to store the <see cref="SharpDX.DirectWrite.FontFile"/> references. 	
        /// </remarks>	
        /// <returns>An array that stores references to font files representing the font face. This parameter can be NULL if the user wants only the number of files representing the font face. This API increments reference count of the font file references returned according to COM conventions, and the client should release them when finished. </returns>
        /// <unmanaged>HRESULT IDWriteFontFace::GetFiles([InOut] int* numberOfFiles,[Out, Buffer, Optional] IDWriteFontFile** fontFiles)</unmanaged>
        public FontFile[] GetFiles()
        {
            int numberOfFiles = 0;
            GetFiles(ref numberOfFiles, null);
            var files = new FontFile[numberOfFiles];
            GetFiles(ref numberOfFiles, files);
            return files;
        }

        /// <summary>	
        /// Finds the specified OpenType font table if it exists and returns a reference to it. The function accesses the underlying font data through the <see cref="T:SharpDX.DirectWrite.FontFileStream" /> interface implemented by the font file loader. 	
        /// </summary>	
        /// <remarks>	
        /// The context for the same tag may be different for each call, so each one must be held and released separately.  	
        /// </remarks>	
        /// <param name="openTypeTableTag">The four-character tag of a OpenType font table to find. Use the DWRITE_MAKE_OPENTYPE_TAG macro to create it as an UINT32. Unlike GDI, it does not support the special TTCF and null tags to access the whole font. </param>
        /// <param name="tableData">When this method returns, contains the address of  a reference to the base of the table in memory. The reference is valid only as long as the font face used to get the font table still exists; (not any other font face, even if it actually refers to the same physical font).</param>
        /// <param name="tableContext">When this method returns, the address of a reference to  the opaque context, which must be freed by calling {{ReleaseFontTable}}. The context actually comes from the lower-level <see cref="T:SharpDX.DirectWrite.FontFileStream" />, which may be implemented by the application or DWrite itself. It is possible for a NULL tableContext to be returned, especially if the implementation performs direct memory mapping on the whole file. Nevertheless, always release it later, and do not use it as a test for function success. The same table can be queried multiple times, but because each returned context can be different, you must release each context separately.  </param>
        /// <returns>TRUE if the font table exists; otherwise, FALSE. </returns>
        /// <unmanaged>HRESULT IDWriteFontFace::TryGetFontTable([In] int openTypeTableTag,[Out, Buffer] const void** tableData,[Out] int* tableSize,[Out] void** tableContext,[Out] BOOL* exists)</unmanaged>
        public bool TryGetFontTable(int openTypeTableTag, out DataPointer tableData, out IntPtr tableContext)
        {
            unsafe
            {
                tableData = DataPointer.Zero;
                IntPtr tableDataPtr = IntPtr.Zero;
                int tableDataSize;
<<<<<<< HEAD
                RawBool exists;
=======
                Bool exists;
>>>>>>> c16d2983
                TryGetFontTable(openTypeTableTag, new IntPtr(&tableDataPtr), out tableDataSize, out tableContext, out exists);
                if (tableDataPtr != IntPtr.Zero)
                    tableData = new DataPointer(tableDataPtr, tableDataSize);
                return exists;
            }
        }

        /// <summary>	
        /// Computes the outline of a run of glyphs by calling back to the outline sink interface. 	
        /// </summary>	
        /// <param name="emSize">The logical size of the font in DIP units. A DIP ("device-independent pixel") equals 1/96 inch. </param>
        /// <param name="glyphIndices">An array of glyph indices. The glyphs are in logical order and the advance direction depends on the isRightToLeft parameter. The array must be allocated and be able to contain the number of elements specified by glyphCount. </param>
        /// <param name="glyphAdvances">An optional array of glyph advances in DIPs. The advance of a glyph is the amount to advance the position (in the direction of the baseline) after drawing the glyph. glyphAdvances contains the number of elements specified by glyphIndices.Length. </param>
        /// <param name="glyphOffsets">An optional array of glyph offsets, each of which specifies the offset along the baseline and offset perpendicular to the baseline of a glyph relative to the current pen position.   glyphOffsets contains the number of elements specified by glyphIndices.Length. </param>
        /// <param name="isSideways">If TRUE, the ascender of the glyph runs alongside the baseline. If FALSE, the glyph ascender runs perpendicular to the baseline. For example, an English alphabet on a vertical baseline would have isSideways set to FALSE. A client can render a vertical run by setting isSideways to TRUE and rotating the resulting geometry 90 degrees to the right using a transform. The isSideways and isRightToLeft parameters cannot both be true. </param>
        /// <param name="isRightToLeft">The visual order of the glyphs. If this parameter is FALSE, then glyph advances are from left to right. If TRUE, the advance direction is right to left. By default, the advance direction is left to right. </param>
        /// <param name="geometrySink">A reference to the interface that is called back to perform outline drawing operations. </param>
        /// <returns>If the method succeeds, it returns S_OK. Otherwise, it returns an HRESULT error code. </returns>
        /// <unmanaged>HRESULT IDWriteFontFace::GetGlyphRunOutline([None] float emSize,[In, Buffer] const short* glyphIndices,[In, Buffer, Optional] const float* glyphAdvances,[In, Buffer, Optional] const DWRITE_GLYPH_OFFSET* glyphOffsets,[None] int glyphCount,[None] BOOL isSideways,[None] BOOL isRightToLeft,[None] IDWriteGeometrySink* geometrySink)</unmanaged>
        public void GetGlyphRunOutline(float emSize, short[] glyphIndices, float[] glyphAdvances, GlyphOffset[] glyphOffsets, bool isSideways, bool isRightToLeft, SimplifiedGeometrySink geometrySink)
        {
            IntPtr ptr;
            if ( geometrySink is GeometrySink)
                ptr = GeometrySinkShadow.ToIntPtr((GeometrySink)geometrySink);
            else
                ptr = SimplifiedGeometrySinkShadow.ToIntPtr(geometrySink);
            GetGlyphRunOutline_(emSize, glyphIndices, glyphAdvances, glyphOffsets, glyphIndices.Length, isSideways, isRightToLeft, ptr);
        }
    }
}<|MERGE_RESOLUTION|>--- conflicted
+++ resolved
@@ -1,8 +1,4 @@
-<<<<<<< HEAD
-// Copyright (c) 2010-2013 SharpDX - Alexandre Mutel
-=======
 // Copyright (c) 2010-2014 SharpDX - Alexandre Mutel
->>>>>>> c16d2983
 // 
 // Permission is hereby granted, free of charge, to any person obtaining a copy
 // of this software and associated documentation files (the "Software"), to deal
@@ -23,10 +19,7 @@
 // THE SOFTWARE.
 using System;
 using SharpDX.Direct2D1;
-<<<<<<< HEAD
 using SharpDX.Mathematics.Interop;
-=======
->>>>>>> c16d2983
 
 namespace SharpDX.DirectWrite
 {
@@ -84,11 +77,7 @@
         /// <param name="isSideways">A BOOL value that indicates whether the font is being used in a sideways run.  This can affect the glyph metrics if the font has oblique simulation because sideways oblique simulation differs from non-sideways oblique simulation. </param>
         /// <returns>An array of <see cref="T:SharpDX.DirectWrite.GlyphMetrics" /> structures filled by this function. The metrics are in font design units. </returns>
         /// <unmanaged>HRESULT IDWriteFontFace::GetGdiCompatibleGlyphMetrics([None] float emSize,[None] float pixelsPerDip,[In, Optional] const DWRITE_MATRIX* transform,[None] BOOL useGdiNatural,[In, Buffer] const short* glyphIndices,[None] int glyphCount,[Out, Buffer] DWRITE_GLYPH_METRICS* glyphMetrics,[None] BOOL isSideways)</unmanaged>
-<<<<<<< HEAD
         public GlyphMetrics[] GetGdiCompatibleGlyphMetrics(float fontSize, float pixelsPerDip, RawMatrix3x2? transform, bool useGdiNatural, short[] glyphIndices, bool isSideways)
-=======
-        public GlyphMetrics[] GetGdiCompatibleGlyphMetrics(float fontSize, float pixelsPerDip, Matrix? transform, bool useGdiNatural, short[] glyphIndices, bool isSideways)
->>>>>>> c16d2983
         {
             var glyphMetrics = new GlyphMetrics[glyphIndices.Length];
             GetGdiCompatibleGlyphMetrics(fontSize, pixelsPerDip, transform, useGdiNatural, glyphIndices, glyphIndices.Length, glyphMetrics, isSideways);
@@ -146,11 +135,7 @@
                 tableData = DataPointer.Zero;
                 IntPtr tableDataPtr = IntPtr.Zero;
                 int tableDataSize;
-<<<<<<< HEAD
                 RawBool exists;
-=======
-                Bool exists;
->>>>>>> c16d2983
                 TryGetFontTable(openTypeTableTag, new IntPtr(&tableDataPtr), out tableDataSize, out tableContext, out exists);
                 if (tableDataPtr != IntPtr.Zero)
                     tableData = new DataPointer(tableDataPtr, tableDataSize);
