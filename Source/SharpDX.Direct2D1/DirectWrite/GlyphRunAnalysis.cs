<<<<<<< HEAD
// Copyright (c) 2010-2013 SharpDX - Alexandre Mutel
=======
// Copyright (c) 2010-2014 SharpDX - Alexandre Mutel
>>>>>>> c16d2983
// 
// Permission is hereby granted, free of charge, to any person obtaining a copy
// of this software and associated documentation files (the "Software"), to deal
// in the Software without restriction, including without limitation the rights
// to use, copy, modify, merge, publish, distribute, sublicense, and/or sell
// copies of the Software, and to permit persons to whom the Software is
// furnished to do so, subject to the following conditions:
// 
// The above copyright notice and this permission notice shall be included in
// all copies or substantial portions of the Software.
// 
// THE SOFTWARE IS PROVIDED "AS IS", WITHOUT WARRANTY OF ANY KIND, EXPRESS OR
// IMPLIED, INCLUDING BUT NOT LIMITED TO THE WARRANTIES OF MERCHANTABILITY,
// FITNESS FOR A PARTICULAR PURPOSE AND NONINFRINGEMENT. IN NO EVENT SHALL THE
// AUTHORS OR COPYRIGHT HOLDERS BE LIABLE FOR ANY CLAIM, DAMAGES OR OTHER
// LIABILITY, WHETHER IN AN ACTION OF CONTRACT, TORT OR OTHERWISE, ARISING FROM,
// OUT OF OR IN CONNECTION WITH THE SOFTWARE OR THE USE OR OTHER DEALINGS IN
// THE SOFTWARE.
using System;

using SharpDX.Direct2D1;
<<<<<<< HEAD
using SharpDX.Mathematics.Interop;
=======
>>>>>>> c16d2983

namespace SharpDX.DirectWrite
{
    public partial class GlyphRunAnalysis
    {
        /// <summary>
        /// Creates a glyph run analysis object, which encapsulates information used to render a glyph run.
        /// </summary>
        /// <param name="factory">The factory.</param>
        /// <param name="glyphRun">A structure that contains the properties of the glyph run (font face, advances, and so on).</param>
        /// <param name="pixelsPerDip">Number of physical pixels per DIP (device independent pixel). For example, if rendering onto a 96 DPI bitmap then pixelsPerDip is 1. If rendering onto a 120 DPI bitmap then pixelsPerDip is 1.25.</param>
        /// <param name="renderingMode">A value that specifies the rendering mode, which must be one of the raster rendering modes (that is, not default and not outline).</param>
        /// <param name="measuringMode">Specifies the measuring mode to use with glyphs.</param>
        /// <param name="baselineOriginX">The horizontal position (X-coordinate) of the baseline origin, in DIPs.</param>
        /// <param name="baselineOriginY">Vertical position (Y-coordinate) of the baseline origin, in DIPs.</param>
        /// <remarks>
        /// The glyph run analysis object contains the results of analyzing the glyph run, including the positions of all the glyphs and references to all of the rasterized glyphs in the font cache.
        /// </remarks>
        /// <unmanaged>HRESULT IDWriteFactory::CreateGlyphRunAnalysis([In] const DWRITE_GLYPH_RUN* glyphRun,[None] float pixelsPerDip,[In, Optional] const DWRITE_MATRIX* transform,[None] DWRITE_RENDERING_MODE renderingMode,[None] DWRITE_MEASURING_MODE measuringMode,[None] float baselineOriginX,[None] float baselineOriginY,[Out] IDWriteGlyphRunAnalysis** glyphRunAnalysis)</unmanaged>
        public GlyphRunAnalysis(Factory factory, GlyphRun glyphRun, float pixelsPerDip, RenderingMode renderingMode, MeasuringMode measuringMode, float baselineOriginX, float baselineOriginY)
            : this(factory, glyphRun, pixelsPerDip, null, renderingMode, measuringMode, baselineOriginX, baselineOriginY)
        {
        }

        /// <summary>
        /// Creates a glyph run analysis object, which encapsulates information used to render a glyph run.
        /// </summary>
        /// <param name="factory">The factory.</param>
        /// <param name="glyphRun">A structure that contains the properties of the glyph run (font face, advances, and so on).</param>
        /// <param name="pixelsPerDip">Number of physical pixels per DIP (device independent pixel). For example, if rendering onto a 96 DPI bitmap then pixelsPerDip is 1. If rendering onto a 120 DPI bitmap then pixelsPerDip is 1.25.</param>
        /// <param name="transform">Optional transform applied to the glyphs and their positions. This transform is applied after the scaling specified the emSize and pixelsPerDip.</param>
        /// <param name="renderingMode">A value that specifies the rendering mode, which must be one of the raster rendering modes (that is, not default and not outline).</param>
        /// <param name="measuringMode">Specifies the measuring mode to use with glyphs.</param>
        /// <param name="baselineOriginX">The horizontal position (X-coordinate) of the baseline origin, in DIPs.</param>
        /// <param name="baselineOriginY">Vertical position (Y-coordinate) of the baseline origin, in DIPs.</param>
        /// <remarks>
        /// The glyph run analysis object contains the results of analyzing the glyph run, including the positions of all the glyphs and references to all of the rasterized glyphs in the font cache.
        /// </remarks>
        /// <unmanaged>HRESULT IDWriteFactory::CreateGlyphRunAnalysis([In] const DWRITE_GLYPH_RUN* glyphRun,[None] float pixelsPerDip,[In, Optional] const DWRITE_MATRIX* transform,[None] DWRITE_RENDERING_MODE renderingMode,[None] DWRITE_MEASURING_MODE measuringMode,[None] float baselineOriginX,[None] float baselineOriginY,[Out] IDWriteGlyphRunAnalysis** glyphRunAnalysis)</unmanaged>
<<<<<<< HEAD
        public GlyphRunAnalysis(Factory factory, GlyphRun glyphRun, float pixelsPerDip, RawMatrix3x2? transform, RenderingMode renderingMode, MeasuringMode measuringMode, float baselineOriginX, float baselineOriginY)
=======
        public GlyphRunAnalysis(Factory factory, GlyphRun glyphRun, float pixelsPerDip, Matrix? transform, RenderingMode renderingMode, MeasuringMode measuringMode, float baselineOriginX, float baselineOriginY)
>>>>>>> c16d2983
        {
            factory.CreateGlyphRunAnalysis(glyphRun, pixelsPerDip, transform, renderingMode, measuringMode, baselineOriginX, baselineOriginY, this);
        }
    }
}<|MERGE_RESOLUTION|>--- conflicted
+++ resolved
@@ -1,8 +1,4 @@
-<<<<<<< HEAD
-// Copyright (c) 2010-2013 SharpDX - Alexandre Mutel
-=======
 // Copyright (c) 2010-2014 SharpDX - Alexandre Mutel
->>>>>>> c16d2983
 // 
 // Permission is hereby granted, free of charge, to any person obtaining a copy
 // of this software and associated documentation files (the "Software"), to deal
@@ -24,10 +20,7 @@
 using System;
 
 using SharpDX.Direct2D1;
-<<<<<<< HEAD
 using SharpDX.Mathematics.Interop;
-=======
->>>>>>> c16d2983
 
 namespace SharpDX.DirectWrite
 {
@@ -67,11 +60,7 @@
         /// The glyph run analysis object contains the results of analyzing the glyph run, including the positions of all the glyphs and references to all of the rasterized glyphs in the font cache.
         /// </remarks>
         /// <unmanaged>HRESULT IDWriteFactory::CreateGlyphRunAnalysis([In] const DWRITE_GLYPH_RUN* glyphRun,[None] float pixelsPerDip,[In, Optional] const DWRITE_MATRIX* transform,[None] DWRITE_RENDERING_MODE renderingMode,[None] DWRITE_MEASURING_MODE measuringMode,[None] float baselineOriginX,[None] float baselineOriginY,[Out] IDWriteGlyphRunAnalysis** glyphRunAnalysis)</unmanaged>
-<<<<<<< HEAD
         public GlyphRunAnalysis(Factory factory, GlyphRun glyphRun, float pixelsPerDip, RawMatrix3x2? transform, RenderingMode renderingMode, MeasuringMode measuringMode, float baselineOriginX, float baselineOriginY)
-=======
-        public GlyphRunAnalysis(Factory factory, GlyphRun glyphRun, float pixelsPerDip, Matrix? transform, RenderingMode renderingMode, MeasuringMode measuringMode, float baselineOriginX, float baselineOriginY)
->>>>>>> c16d2983
         {
             factory.CreateGlyphRunAnalysis(glyphRun, pixelsPerDip, transform, renderingMode, measuringMode, baselineOriginX, baselineOriginY, this);
         }
