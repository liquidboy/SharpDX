<<<<<<< HEAD
﻿// Copyright (c) 2010-2013 SharpDX - Alexandre Mutel
=======
﻿// Copyright (c) 2010-2014 SharpDX - Alexandre Mutel
>>>>>>> c16d2983
// 
// Permission is hereby granted, free of charge, to any person obtaining a copy
// of this software and associated documentation files (the "Software"), to deal
// in the Software without restriction, including without limitation the rights
// to use, copy, modify, merge, publish, distribute, sublicense, and/or sell
// copies of the Software, and to permit persons to whom the Software is
// furnished to do so, subject to the following conditions:
// 
// The above copyright notice and this permission notice shall be included in
// all copies or substantial portions of the Software.
// 
// THE SOFTWARE IS PROVIDED "AS IS", WITHOUT WARRANTY OF ANY KIND, EXPRESS OR
// IMPLIED, INCLUDING BUT NOT LIMITED TO THE WARRANTIES OF MERCHANTABILITY,
// FITNESS FOR A PARTICULAR PURPOSE AND NONINFRINGEMENT. IN NO EVENT SHALL THE
// AUTHORS OR COPYRIGHT HOLDERS BE LIABLE FOR ANY CLAIM, DAMAGES OR OTHER
// LIABILITY, WHETHER IN AN ACTION OF CONTRACT, TORT OR OTHERWISE, ARISING FROM,
// OUT OF OR IN CONNECTION WITH THE SOFTWARE OR THE USE OR OTHER DEALINGS IN
// THE SOFTWARE.
using System;
using System.IO;
using SharpDX.DXGI;
<<<<<<< HEAD
using SharpDX.Mathematics.Interop;
=======
>>>>>>> c16d2983

namespace SharpDX.Direct2D1
{
    public partial class Bitmap
    {
        /// <summary>	
        /// Creates a Direct2D bitmap from a pointer to in-memory source data.	
        /// </summary>	
        /// <param name="renderTarget">an instance of <see cref = "SharpDX.Direct2D1.RenderTarget" /></param>
        /// <param name="size">The dimension of the bitmap to create in pixels.</param>
        /// <msdn-id>dd371800</msdn-id>	
        /// <unmanaged>HRESULT ID2D1RenderTarget::CreateBitmap([In] D2D_SIZE_U size,[In, Optional] const void* srcData,[In] unsigned int pitch,[In] const D2D1_BITMAP_PROPERTIES* bitmapProperties,[Out, Fast] ID2D1Bitmap** bitmap)</unmanaged>	
        /// <unmanaged-short>ID2D1RenderTarget::CreateBitmap</unmanaged-short>	
        public Bitmap(RenderTarget renderTarget, Size2 size)
            : this(renderTarget, size, DataPointer.Zero, 0, new BitmapProperties(new PixelFormat(Format.Unknown, AlphaMode.Unknown)))
        {
        }

        /// <summary>	
        /// Creates a Direct2D bitmap from a pointer to in-memory source data.	
        /// </summary>	
        /// <param name="renderTarget">an instance of <see cref = "SharpDX.Direct2D1.RenderTarget" /></param>
        /// <param name="size">The dimension of the bitmap to create in pixels.</param>
        /// <param name="bitmapProperties">The pixel format and dots per inch (DPI) of the bitmap to create.</param>
        /// <msdn-id>dd371800</msdn-id>	
        /// <unmanaged>HRESULT ID2D1RenderTarget::CreateBitmap([In] D2D_SIZE_U size,[In, Optional] const void* srcData,[In] unsigned int pitch,[In] const D2D1_BITMAP_PROPERTIES* bitmapProperties,[Out, Fast] ID2D1Bitmap** bitmap)</unmanaged>	
        /// <unmanaged-short>ID2D1RenderTarget::CreateBitmap</unmanaged-short>	
        public Bitmap(RenderTarget renderTarget, Size2 size, SharpDX.Direct2D1.BitmapProperties bitmapProperties)
            : this(renderTarget, size, DataPointer.Zero, 0, bitmapProperties)
        {
        }

        /// <summary>	
        /// Creates a Direct2D bitmap from a pointer to in-memory source data.	
        /// </summary>	
        /// <param name="renderTarget">an instance of <see cref = "SharpDX.Direct2D1.RenderTarget" /></param>
        /// <param name="size">The dimension of the bitmap to create in pixels.</param>
        /// <param name="dataPointer">A pointer to the memory location of the image data, or NULL to create an uninitialized bitmap.</param>
        /// <param name="pitch">The byte count of each scanline, which is equal to (the image width in pixels * the number of bytes per pixel) + memory padding. If srcData is NULL, this value is ignored. (Note that pitch is also sometimes called stride.)</param>
        /// <msdn-id>dd371800</msdn-id>	
        /// <unmanaged>HRESULT ID2D1RenderTarget::CreateBitmap([In] D2D_SIZE_U size,[In, Optional] const void* srcData,[In] unsigned int pitch,[In] const D2D1_BITMAP_PROPERTIES* bitmapProperties,[Out, Fast] ID2D1Bitmap** bitmap)</unmanaged>	
        /// <unmanaged-short>ID2D1RenderTarget::CreateBitmap</unmanaged-short>	
        public Bitmap(RenderTarget renderTarget, Size2 size, DataPointer dataPointer, int pitch)
            : this(renderTarget, size, dataPointer, pitch, new BitmapProperties(new PixelFormat(Format.Unknown, AlphaMode.Unknown)))
        {
        }

        /// <summary>	
        /// Creates a Direct2D bitmap from a pointer to in-memory source data.	
        /// </summary>	
        /// <param name="renderTarget">an instance of <see cref = "SharpDX.Direct2D1.RenderTarget" /></param>
        /// <param name="size">The dimension of the bitmap to create in pixels.</param>
        /// <param name="dataPointer">A pointer to the memory location of the image data, or NULL to create an uninitialized bitmap.</param>
        /// <param name="pitch">The byte count of each scanline, which is equal to (the image width in pixels * the number of bytes per pixel) + memory padding. If srcData is NULL, this value is ignored. (Note that pitch is also sometimes called stride.)</param>
        /// <param name="bitmapProperties">The pixel format and dots per inch (DPI) of the bitmap to create.</param>
        /// <msdn-id>dd371800</msdn-id>	
        /// <unmanaged>HRESULT ID2D1RenderTarget::CreateBitmap([In] D2D_SIZE_U size,[In, Optional] const void* srcData,[In] unsigned int pitch,[In] const D2D1_BITMAP_PROPERTIES* bitmapProperties,[Out, Fast] ID2D1Bitmap** bitmap)</unmanaged>	
        /// <unmanaged-short>ID2D1RenderTarget::CreateBitmap</unmanaged-short>	
        public Bitmap(RenderTarget renderTarget, Size2 size, DataPointer dataPointer, int pitch, SharpDX.Direct2D1.BitmapProperties bitmapProperties)
            : base(IntPtr.Zero)
        {
            renderTarget.CreateBitmap(size, dataPointer == DataPointer.Zero ? IntPtr.Zero : dataPointer.Pointer, pitch, bitmapProperties, this);
        }


        /// <summary>	
        /// Creates an <see cref="SharpDX.Direct2D1.Bitmap"/> whose data is shared with another resource.	
        /// </summary>	
        /// <param name="renderTarget">an instance of <see cref = "SharpDX.Direct2D1.RenderTarget" /></param>
        /// <param name="bitmap">An <see cref="SharpDX.Direct2D1.Bitmap"/> that contains the data to share with the new ID2D1Bitmap. For more information, see the Remarks section.</param>
        /// <msdn-id>dd371865</msdn-id>	
        /// <unmanaged>HRESULT ID2D1RenderTarget::CreateSharedBitmap([In] const GUID&amp; riid,[In] void* data,[In, Optional] const D2D1_BITMAP_PROPERTIES* bitmapProperties,[Out, Fast] ID2D1Bitmap** bitmap)</unmanaged>	
        /// <unmanaged-short>ID2D1RenderTarget::CreateSharedBitmap</unmanaged-short>	
        public Bitmap(RenderTarget renderTarget, Bitmap bitmap)
            : this(renderTarget, bitmap, null)
        {
        }

        /// <summary>	
        /// Creates an <see cref="SharpDX.Direct2D1.Bitmap"/> whose data is shared with another resource.	
        /// </summary>	
        /// <param name="renderTarget">an instance of <see cref = "SharpDX.Direct2D1.RenderTarget" /></param>
        /// <param name="bitmap">An <see cref="SharpDX.Direct2D1.Bitmap"/> that contains the data to share with the new ID2D1Bitmap. For more information, see the Remarks section.</param>
        /// <param name="bitmapProperties">The pixel format  and DPI of the bitmap to create . The <see cref="SharpDX.DXGI.Format"/> portion of the pixel format  must match the <see cref="SharpDX.DXGI.Format"/> of data or the method will fail, but the alpha modes don't have to match. To prevent a  mismatch, you can pass NULL or the value obtained from the {{D2D1::PixelFormat}} helper function. The DPI settings do not have to match those of data. If both dpiX and dpiY are  0.0f, the default DPI, 96, is used.</param>
        /// <msdn-id>dd371865</msdn-id>	
        /// <unmanaged>HRESULT ID2D1RenderTarget::CreateSharedBitmap([In] const GUID&amp; riid,[In] void* data,[In, Optional] const D2D1_BITMAP_PROPERTIES* bitmapProperties,[Out, Fast] ID2D1Bitmap** bitmap)</unmanaged>	
        /// <unmanaged-short>ID2D1RenderTarget::CreateSharedBitmap</unmanaged-short>	
        public Bitmap(RenderTarget renderTarget, Bitmap bitmap, SharpDX.Direct2D1.BitmapProperties? bitmapProperties)
            : base(IntPtr.Zero)
        {
            renderTarget.CreateSharedBitmap(Utilities.GetGuidFromType(typeof(Bitmap)), bitmap.NativePointer, bitmapProperties, this);
        }

        /// <summary>	
        /// Creates an <see cref="SharpDX.Direct2D1.Bitmap"/> whose data is shared with another resource.	
        /// </summary>	
        /// <param name="renderTarget">an instance of <see cref = "SharpDX.Direct2D1.RenderTarget" /></param>
        /// <param name="surface">An <see cref="SharpDX.DXGI.Surface"/> that contains the data to share with the new ID2D1Bitmap. For more information, see the Remarks section.</param>
        /// <msdn-id>dd371865</msdn-id>	
        /// <unmanaged>HRESULT ID2D1RenderTarget::CreateSharedBitmap([In] const GUID&amp; riid,[In] void* data,[In, Optional] const D2D1_BITMAP_PROPERTIES* bitmapProperties,[Out, Fast] ID2D1Bitmap** bitmap)</unmanaged>	
        /// <unmanaged-short>ID2D1RenderTarget::CreateSharedBitmap</unmanaged-short>	
        public Bitmap(RenderTarget renderTarget, Surface surface)
            : this(renderTarget, surface, null)
        {
        }

        /// <summary>	
        /// Creates an <see cref="SharpDX.Direct2D1.Bitmap"/> whose data is shared with another resource.	
        /// </summary>	
        /// <param name="renderTarget">an instance of <see cref = "SharpDX.Direct2D1.RenderTarget" /></param>
        /// <param name="surface">An <see cref="SharpDX.DXGI.Surface"/> that contains the data to share with the new ID2D1Bitmap. For more information, see the Remarks section.</param>
        /// <param name="bitmapProperties">The pixel format  and DPI of the bitmap to create . The <see cref="SharpDX.DXGI.Format"/> portion of the pixel format  must match the <see cref="SharpDX.DXGI.Format"/> of data or the method will fail, but the alpha modes don't have to match. To prevent a  mismatch, you can pass NULL or the value obtained from the {{D2D1::PixelFormat}} helper function. The DPI settings do not have to match those of data. If both dpiX and dpiY are  0.0f, the default DPI, 96, is used.</param>
        /// <msdn-id>dd371865</msdn-id>	
        /// <unmanaged>HRESULT ID2D1RenderTarget::CreateSharedBitmap([In] const GUID&amp; riid,[In] void* data,[In, Optional] const D2D1_BITMAP_PROPERTIES* bitmapProperties,[Out, Fast] ID2D1Bitmap** bitmap)</unmanaged>	
        /// <unmanaged-short>ID2D1RenderTarget::CreateSharedBitmap</unmanaged-short>	
        public Bitmap(RenderTarget renderTarget, Surface surface, SharpDX.Direct2D1.BitmapProperties? bitmapProperties)
            : base(IntPtr.Zero)
        {
            renderTarget.CreateSharedBitmap(Utilities.GetGuidFromType(typeof(Surface)), surface.NativePointer, bitmapProperties, this);
        }

        /// <summary>
        /// Creates an <see cref="Bitmap"/> that points to the bitmap data already stored in the <see cref="WIC.BitmapLock"/>. 
        /// </summary>
        /// <param name="renderTarget">An instance of <see cref="SharpDX.Direct2D1.RenderTarget" />.</param>
        /// <param name="bitmapLock">An <see cref="SharpDX.Direct2D1.RenderTarget" /> that contains the data to share with the new <see cref="Bitmap"/>.</param>
        /// <msdn-id>dd371865</msdn-id>	
        /// <unmanaged>HRESULT ID2D1RenderTarget::CreateSharedBitmap([In] const GUID&amp; riid,[In] void* data,[In, Optional] const D2D1_BITMAP_PROPERTIES* bitmapProperties,[Out, Fast] ID2D1Bitmap** bitmap)</unmanaged>	
        /// <unmanaged-short>ID2D1RenderTarget::CreateSharedBitmap</unmanaged-short>	
        public Bitmap(RenderTarget renderTarget, WIC.BitmapLock bitmapLock)
            : this(renderTarget, bitmapLock, null)
        {
        }

        /// <summary>
        /// Creates an <see cref="Bitmap"/> that points to the bitmap data already stored in the <see cref="WIC.BitmapLock"/>. 
        /// </summary>
        /// <param name="renderTarget">An instance of <see cref="SharpDX.Direct2D1.RenderTarget" />.</param>
        /// <param name="bitmapLock">An <see cref="SharpDX.Direct2D1.RenderTarget" /> that contains the data to share with the new <see cref="Bitmap"/>.</param>
        /// <param name="bitmapProperties">The pixel format  and DPI of the bitmap to create . The <see cref="SharpDX.DXGI.Format"/> portion of the pixel format  must match the <see cref="SharpDX.DXGI.Format"/> of data or the method will fail, but the alpha modes don't have to match. To prevent a  mismatch, you can pass NULL or the value obtained from the {{D2D1::PixelFormat}} helper function. The DPI settings do not have to match those of data. If both dpiX and dpiY are  0.0f, the default DPI, 96, is used.</param>
        /// <msdn-id>dd371865</msdn-id>	
        /// <unmanaged>HRESULT ID2D1RenderTarget::CreateSharedBitmap([In] const GUID&amp; riid,[In] void* data,[In, Optional] const D2D1_BITMAP_PROPERTIES* bitmapProperties,[Out, Fast] ID2D1Bitmap** bitmap)</unmanaged>	
        /// <unmanaged-short>ID2D1RenderTarget::CreateSharedBitmap</unmanaged-short>	
        public Bitmap(RenderTarget renderTarget, WIC.BitmapLock bitmapLock, BitmapProperties? bitmapProperties)
            : base(IntPtr.Zero)
        {
            renderTarget.CreateSharedBitmap(Utilities.GetGuidFromType(typeof(WIC.BitmapLock)), bitmapLock.NativePointer, bitmapProperties, this);
        }

        /// <summary>	
        /// Creates a Direct2D bitmap from a pointer to in-memory source data.	
        /// </summary>	
        /// <param name="renderTarget">an instance of <see cref = "SharpDX.Direct2D1.RenderTarget" /></param>
        /// <param name="size">The dimension of the bitmap to create in pixels.</param>
        /// <param name="pixelDatas">A pointer to an array of pixel data. The size of the array must be equal to sizeof(pixel) * Size.Width * Height.</param>
        /// <param name="bitmapProperties">The pixel format and dots per inch (DPI) of the bitmap to create.</param>
        /// <msdn-id>dd371800</msdn-id>	
        /// <unmanaged>HRESULT ID2D1RenderTarget::CreateBitmap([In] D2D_SIZE_U size,[In, Optional] const void* srcData,[In] unsigned int pitch,[In] const D2D1_BITMAP_PROPERTIES* bitmapProperties,[Out, Fast] ID2D1Bitmap** bitmap)</unmanaged>	
        /// <unmanaged-short>ID2D1RenderTarget::CreateBitmap</unmanaged-short>	
        public unsafe static Bitmap New<T>(RenderTarget renderTarget, Size2 size, T[] pixelDatas, SharpDX.Direct2D1.BitmapProperties bitmapProperties) where T : struct
        {
            var sizeOfBitmap = pixelDatas.Length*Utilities.SizeOf<T>();
            var expectedSize = size.Width*size.Height* FormatHelper.SizeOfInBytes(bitmapProperties.PixelFormat.Format);
            if (sizeOfBitmap != expectedSize)
                throw new ArgumentException("Invalid size of pixelDatas. Must be equal to sizeof(T) == sizeof(PixelFormat.Format) and  Width * Height elements");

            return new Bitmap(renderTarget, size, new DataPointer((IntPtr)Interop.Fixed(pixelDatas), sizeOfBitmap), size.Width * FormatHelper.SizeOfInBytes(bitmapProperties.PixelFormat.Format), bitmapProperties);
        }

        /// <summary>
        /// Creates a Bitmap from a WIC bitmap.
        /// </summary>
        /// <param name="renderTarget">The render target.</param>
        /// <param name="wicBitmapSource">A reference to a <see cref="SharpDX.WIC.BitmapSource"/> WIC bitmap.</param>
        /// <returns></returns>
        /// <msdn-id>dd371797</msdn-id>	
        /// <unmanaged>HRESULT ID2D1RenderTarget::CreateBitmapFromWicBitmap([In] IWICBitmapSource* wicBitmapSource,[In, Optional] const D2D1_BITMAP_PROPERTIES* bitmapProperties,[Out] ID2D1Bitmap** bitmap)</unmanaged>	
        /// <unmanaged-short>ID2D1RenderTarget::CreateBitmapFromWicBitmap</unmanaged-short>	
        public static Bitmap FromWicBitmap(RenderTarget renderTarget, WIC.BitmapSource wicBitmapSource)
        {
            Bitmap bitmap;
            renderTarget.CreateBitmapFromWicBitmap(wicBitmapSource, null, out bitmap);
            return bitmap;
        }

        /// <summary>
        /// Creates a Bitmap from a WIC bitmap.
        /// </summary>
        /// <param name="renderTarget">The render target.</param>
		/// <param name="wicBitmap">The WIC bitmap.</param>
        /// <param name="bitmapProperties">The bitmap properties.</param>
        /// <returns></returns>
        /// <msdn-id>dd371797</msdn-id>	
        /// <unmanaged>HRESULT ID2D1RenderTarget::CreateBitmapFromWicBitmap([In] IWICBitmapSource* wicBitmapSource,[In, Optional] const D2D1_BITMAP_PROPERTIES* bitmapProperties,[Out] ID2D1Bitmap** bitmap)</unmanaged>	
        /// <unmanaged-short>ID2D1RenderTarget::CreateBitmapFromWicBitmap</unmanaged-short>	
        public static Bitmap FromWicBitmap(RenderTarget renderTarget, WIC.BitmapSource wicBitmap, SharpDX.Direct2D1.BitmapProperties bitmapProperties)
        {
            Bitmap bitmap;
            renderTarget.CreateBitmapFromWicBitmap(wicBitmap, bitmapProperties, out bitmap);
            return bitmap;
        }


        /// <summary>	
        /// Copies the specified region from the specified bitmap into the current bitmap. 	
        /// </summary>	
        /// <remarks>	
        /// This method does not update the size of the  current bitmap. If the contents of the source bitmap do not fit in the current bitmap, this method fails. Also, note that this method does not perform format conversion, and will fail if the bitmap formats do not match. Calling this method may cause the current batch to flush if the bitmap is active in the batch. If the batch that was flushed does not complete successfully, this method fails. However, this method does not clear the error state of the render target on which the batch was flushed. The failing <see cref="int"/> and tag state will be returned at the next call to {{EndDraw}} or {{Flush}}.  	
        /// </remarks>	
        /// <param name="sourceBitmap">The bitmap to copy from. </param>
        /// <returns>If the method succeeds, it returns S_OK. Otherwise, it returns an HRESULT error code. </returns>
        /// <msdn-id>dd371152</msdn-id>	
        /// <unmanaged>HRESULT ID2D1Bitmap::CopyFromBitmap([In, Optional] const D2D_POINT_2U* destPoint,[In] ID2D1Bitmap* bitmap,[In, Optional] const D2D_RECT_U* srcRect)</unmanaged>	
        /// <unmanaged-short>ID2D1Bitmap::CopyFromBitmap</unmanaged-short>	
        public void CopyFromBitmap(Bitmap sourceBitmap)
        {
            CopyFromBitmap(null, sourceBitmap, null);
        }

        /// <summary>	
        /// Copies the specified region from the specified bitmap into the current bitmap. 	
        /// </summary>	
        /// <remarks>	
        /// This method does not update the size of the  current bitmap. If the contents of the source bitmap do not fit in the current bitmap, this method fails. Also, note that this method does not perform format conversion, and will fail if the bitmap formats do not match. Calling this method may cause the current batch to flush if the bitmap is active in the batch. If the batch that was flushed does not complete successfully, this method fails. However, this method does not clear the error state of the render target on which the batch was flushed. The failing <see cref="int"/> and tag state will be returned at the next call to {{EndDraw}} or {{Flush}}.  	
        /// </remarks>	
        /// <param name="sourceBitmap">The bitmap to copy from. </param>
        /// <param name="destinationPoint">In the current bitmap, the upper-left corner of the area to which the region specified by srcRect is copied. </param>
        /// <returns>If the method succeeds, it returns S_OK. Otherwise, it returns an HRESULT error code. </returns>
        /// <msdn-id>dd371152</msdn-id>	
        /// <unmanaged>HRESULT ID2D1Bitmap::CopyFromBitmap([In, Optional] const D2D_POINT_2U* destPoint,[In] ID2D1Bitmap* bitmap,[In, Optional] const D2D_RECT_U* srcRect)</unmanaged>	
        /// <unmanaged-short>ID2D1Bitmap::CopyFromBitmap</unmanaged-short>	
<<<<<<< HEAD
        public void CopyFromBitmap(Bitmap sourceBitmap, RawPoint destinationPoint)
=======
        public void CopyFromBitmap(Bitmap sourceBitmap, Point destinationPoint)
>>>>>>> c16d2983
        {
            CopyFromBitmap(destinationPoint, sourceBitmap, null);
        }

        /// <summary>	
        /// Copies the specified region from the specified bitmap into the current bitmap. 	
        /// </summary>	
        /// <remarks>	
        /// This method does not update the size of the  current bitmap. If the contents of the source bitmap do not fit in the current bitmap, this method fails. Also, note that this method does not perform format conversion, and will fail if the bitmap formats do not match. Calling this method may cause the current batch to flush if the bitmap is active in the batch. If the batch that was flushed does not complete successfully, this method fails. However, this method does not clear the error state of the render target on which the batch was flushed. The failing <see cref="int"/> and tag state will be returned at the next call to {{EndDraw}} or {{Flush}}.  	
        /// </remarks>	
        /// <param name="sourceBitmap">The bitmap to copy from. </param>
        /// <param name="sourceArea">The area of bitmap to copy. </param>
        /// <param name="destinationPoint">In the current bitmap, the upper-left corner of the area to which the region specified by srcRect is copied. </param>
        /// <returns>If the method succeeds, it returns S_OK. Otherwise, it returns an HRESULT error code. </returns>
        /// <msdn-id>dd371152</msdn-id>	
        /// <unmanaged>HRESULT ID2D1Bitmap::CopyFromBitmap([In, Optional] const D2D_POINT_2U* destPoint,[In] ID2D1Bitmap* bitmap,[In, Optional] const D2D_RECT_U* srcRect)</unmanaged>	
        /// <unmanaged-short>ID2D1Bitmap::CopyFromBitmap</unmanaged-short>	
<<<<<<< HEAD
        public void CopyFromBitmap(Bitmap sourceBitmap, RawPoint destinationPoint, RawRectangle sourceArea)
=======
        public void CopyFromBitmap(Bitmap sourceBitmap, Point destinationPoint, Rectangle sourceArea)
>>>>>>> c16d2983
        {
            CopyFromBitmap(destinationPoint, sourceBitmap, sourceArea);
        }

        /// <summary>	
        /// Copies the specified region from memory into the current bitmap. 	
        /// </summary>	
        /// <remarks>	
        /// This method does not update the size of the current bitmap. If the contents of the source bitmap do not fit in the current bitmap, this method fails. Also, note that this method does not perform format conversion; the two bitmap formats should match.  Passing this method invalid input, such as an invalid destination rectangle, can produce unpredictable results, such as a distorted image or device failure. Calling this method may cause the current batch to flush if the bitmap is active in the batch. If the batch that was flushed does not complete successfully, this method fails. However, this method does not clear the error state of the render target on which the batch was flushed. The failing <see cref="int"/> and tag state will be returned at the next call to {{EndDraw}} or {{Flush}}.  	
        /// </remarks>	
        /// <param name="pointer">The data to copy. </param>
        /// <param name="pitch">The stride, or pitch, of the source bitmap stored in srcData. The stride is the byte count of a scanline (one row of pixels in memory). The stride can be computed from the following formula: pixel width * bytes per pixel + memory padding. </param>
        /// <returns>If the method succeeds, it returns S_OK. Otherwise, it returns an HRESULT error code. </returns>
        /// <msdn-id>dd371155</msdn-id>	
        /// <unmanaged>HRESULT ID2D1Bitmap::CopyFromMemory([In, Optional] const D2D_RECT_U* dstRect,[In] const void* srcData,[In] unsigned int pitch)</unmanaged>	
        /// <unmanaged-short>ID2D1Bitmap::CopyFromMemory</unmanaged-short>	
        public void CopyFromMemory(IntPtr pointer, int pitch)
        {
            CopyFromMemory(null, pointer, pitch);
        }

        /// <summary>	
        /// Copies the specified region from memory into the current bitmap. 	
        /// </summary>	
        /// <remarks>	
        /// This method does not update the size of the current bitmap. If the contents of the source bitmap do not fit in the current bitmap, this method fails. Also, note that this method does not perform format conversion; the two bitmap formats should match.  Passing this method invalid input, such as an invalid destination rectangle, can produce unpredictable results, such as a distorted image or device failure. Calling this method may cause the current batch to flush if the bitmap is active in the batch. If the batch that was flushed does not complete successfully, this method fails. However, this method does not clear the error state of the render target on which the batch was flushed. The failing <see cref="int"/> and tag state will be returned at the next call to {{EndDraw}} or {{Flush}}.  	
        /// </remarks>	
        /// <param name="memory">The data to copy. </param>
        /// <param name="pitch">The stride, or pitch, of the source bitmap stored in srcData. The stride is the byte count of a scanline (one row of pixels in memory). The stride can be computed from the following formula: pixel width * bytes per pixel + memory padding. </param>
        /// <returns>If the method succeeds, it returns S_OK. Otherwise, it returns an HRESULT error code. </returns>
        /// <msdn-id>dd371155</msdn-id>	
        /// <unmanaged>HRESULT ID2D1Bitmap::CopyFromMemory([In, Optional] const D2D_RECT_U* dstRect,[In] const void* srcData,[In] unsigned int pitch)</unmanaged>	
        /// <unmanaged-short>ID2D1Bitmap::CopyFromMemory</unmanaged-short>	
        public void CopyFromMemory(byte[] memory, int pitch)
        {
            unsafe
            {
                fixed (void* pMemory = &memory[0]) CopyFromMemory(null, new IntPtr(pMemory), pitch);
            }
        }

        /// <summary>	
        /// Copies the specified region from memory into the current bitmap. 	
        /// </summary>	
        /// <remarks>	
        /// This method does not update the size of the current bitmap. If the contents of the source bitmap do not fit in the current bitmap, this method fails. Also, note that this method does not perform format conversion; the two bitmap formats should match.  Passing this method invalid input, such as an invalid destination rectangle, can produce unpredictable results, such as a distorted image or device failure. Calling this method may cause the current batch to flush if the bitmap is active in the batch. If the batch that was flushed does not complete successfully, this method fails. However, this method does not clear the error state of the render target on which the batch was flushed. The failing <see cref="int"/> and tag state will be returned at the next call to {{EndDraw}} or {{Flush}}.  	
        /// </remarks>	
        /// <param name="memory">The data to copy. </param>
        /// <param name="pitch">The stride, or pitch, of the source bitmap stored in srcData. The stride is the byte count of a scanline (one row of pixels in memory). The stride can be computed from the following formula: pixel width * bytes per pixel + memory padding. </param>
        /// <returns>If the method succeeds, it returns S_OK. Otherwise, it returns an HRESULT error code. </returns>
        /// <msdn-id>dd371155</msdn-id>	
        /// <unmanaged>HRESULT ID2D1Bitmap::CopyFromMemory([In, Optional] const D2D_RECT_U* dstRect,[In] const void* srcData,[In] unsigned int pitch)</unmanaged>	
        /// <unmanaged-short>ID2D1Bitmap::CopyFromMemory</unmanaged-short>	
        public void CopyFromMemory<T>(T[] memory, int pitch = 0) where T : struct
        {
            unsafe
            {
                
                if (pitch == 0)
                    pitch = (int)(Size.Width * Utilities.SizeOf<T>() / this.DotsPerInch.Width);

                CopyFromMemory(null, (IntPtr)Interop.Fixed(memory), pitch);
            }
        }

        /// <summary>	
        /// Copies the specified region from memory into the current bitmap. 	
        /// </summary>	
        /// <remarks>	
        /// This method does not update the size of the current bitmap. If the contents of the source bitmap do not fit in the current bitmap, this method fails. Also, note that this method does not perform format conversion; the two bitmap formats should match.  Passing this method invalid input, such as an invalid destination rectangle, can produce unpredictable results, such as a distorted image or device failure. Calling this method may cause the current batch to flush if the bitmap is active in the batch. If the batch that was flushed does not complete successfully, this method fails. However, this method does not clear the error state of the render target on which the batch was flushed. The failing <see cref="int"/> and tag state will be returned at the next call to {{EndDraw}} or {{Flush}}.  	
        /// </remarks>	
        /// <param name="pointer">The data to copy. </param>
        /// <param name="pitch">The stride, or pitch, of the source bitmap stored in srcData. The stride is the byte count of a scanline (one row of pixels in memory). The stride can be computed from the following formula: pixel width * bytes per pixel + memory padding. </param>
        /// <param name="destinationArea">In the current bitmap, the upper-left corner of the area to which the region specified by srcRect is copied. </param>
        /// <returns>If the method succeeds, it returns S_OK. Otherwise, it returns an HRESULT error code. </returns>
        /// <msdn-id>dd371155</msdn-id>	
        /// <unmanaged>HRESULT ID2D1Bitmap::CopyFromMemory([In, Optional] const D2D_RECT_U* dstRect,[In] const void* srcData,[In] unsigned int pitch)</unmanaged>	
        /// <unmanaged-short>ID2D1Bitmap::CopyFromMemory</unmanaged-short>	
<<<<<<< HEAD
        public void CopyFromMemory(IntPtr pointer, int pitch, RawRectangle destinationArea)
=======
        public void CopyFromMemory(IntPtr pointer, int pitch, Rectangle destinationArea)
>>>>>>> c16d2983
        {
            CopyFromMemory(destinationArea, pointer, pitch);
        }

        /// <summary>	
        /// Copies the specified region from memory into the current bitmap. 	
        /// </summary>	
        /// <remarks>	
        /// This method does not update the size of the current bitmap. If the contents of the source bitmap do not fit in the current bitmap, this method fails. Also, note that this method does not perform format conversion; the two bitmap formats should match.  Passing this method invalid input, such as an invalid destination rectangle, can produce unpredictable results, such as a distorted image or device failure. Calling this method may cause the current batch to flush if the bitmap is active in the batch. If the batch that was flushed does not complete successfully, this method fails. However, this method does not clear the error state of the render target on which the batch was flushed. The failing <see cref="int"/> and tag state will be returned at the next call to {{EndDraw}} or {{Flush}}.  	
        /// </remarks>	
        /// <param name="memory">The data to copy. </param>
        /// <param name="pitch">The stride, or pitch, of the source bitmap stored in srcData. The stride is the byte count of a scanline (one row of pixels in memory). The stride can be computed from the following formula: pixel width * bytes per pixel + memory padding. </param>
        /// <param name="destinationArea">In the current bitmap, the upper-left corner of the area to which the region specified by srcRect is copied. </param>
        /// <returns>If the method succeeds, it returns S_OK. Otherwise, it returns an HRESULT error code. </returns>
        /// <msdn-id>dd371155</msdn-id>	
        /// <unmanaged>HRESULT ID2D1Bitmap::CopyFromMemory([In, Optional] const D2D_RECT_U* dstRect,[In] const void* srcData,[In] unsigned int pitch)</unmanaged>	
        /// <unmanaged-short>ID2D1Bitmap::CopyFromMemory</unmanaged-short>	
<<<<<<< HEAD
        public void CopyFromMemory(byte[] memory, int pitch, RawRectangle destinationArea)
=======
        public void CopyFromMemory(byte[] memory, int pitch, Rectangle destinationArea)
>>>>>>> c16d2983
        {
            unsafe
            {
                fixed (void* pMemory = &memory[0]) CopyFromMemory(destinationArea, new IntPtr(pMemory), pitch);
            }
        }

        /// <summary>	
        /// Copies the specified region from memory into the current bitmap. 	
        /// </summary>	
        /// <remarks>	
        /// This method does not update the size of the current bitmap. If the contents of the source bitmap do not fit in the current bitmap, this method fails. Also, note that this method does not perform format conversion; the two bitmap formats should match.  Passing this method invalid input, such as an invalid destination rectangle, can produce unpredictable results, such as a distorted image or device failure. Calling this method may cause the current batch to flush if the bitmap is active in the batch. If the batch that was flushed does not complete successfully, this method fails. However, this method does not clear the error state of the render target on which the batch was flushed. The failing <see cref="int"/> and tag state will be returned at the next call to {{EndDraw}} or {{Flush}}.  	
        /// </remarks>	
        /// <param name="memory">The data to copy. </param>
        /// <param name="pitch">The stride, or pitch, of the source bitmap stored in srcData. The stride is the byte count of a scanline (one row of pixels in memory). The stride can be computed from the following formula: pixel width * bytes per pixel + memory padding. </param>
        /// <param name="destinationArea">In the current bitmap, the upper-left corner of the area to which the region specified by srcRect is copied. </param>
        /// <returns>If the method succeeds, it returns S_OK. Otherwise, it returns an HRESULT error code. </returns>
        /// <msdn-id>dd371155</msdn-id>	
        /// <unmanaged>HRESULT ID2D1Bitmap::CopyFromMemory([In, Optional] const D2D_RECT_U* dstRect,[In] const void* srcData,[In] unsigned int pitch)</unmanaged>	
        /// <unmanaged-short>ID2D1Bitmap::CopyFromMemory</unmanaged-short>	
<<<<<<< HEAD
        public void CopyFromMemory<T>(T[] memory, int pitch, RawRectangle destinationArea) where T : struct
=======
        public void CopyFromMemory<T>(T[] memory, int pitch, Rectangle destinationArea) where T : struct
>>>>>>> c16d2983
        {
            unsafe
            {
                CopyFromMemory(destinationArea, (IntPtr)Interop.Fixed(memory), pitch);
            }
        }

        /// <summary>	
        /// Copies the specified region from the specified render target into the current bitmap. 	
        /// </summary>	
        /// <remarks>	
        /// This method does not update the size of the current bitmap. If the contents of the source bitmap do not fit in the current bitmap, this method fails. Also, note that this method does not perform format conversion, and will fail if the bitmap formats do not match. Calling this method may cause the current batch to flush if the bitmap is active in the batch. If the batch that was flushed does not complete successfully, this method fails. However, this method does not clear the error state of the render target on which the batch was flushed. The failing <see cref="int"/> and tag state will be returned at the next call to {{EndDraw}} or {{Flush}}.  All clips and layers must be popped off of the render target before calling this method.  The method returns {{D2DERR_RENDER_TARGET_HAS_LAYER_OR_CLIPRECT}} if any clips or layers are currently applied to the render target. 	
        /// </remarks>	
        /// <param name="renderTarget">The render target that contains the region to copy. </param>
        /// <returns>If the method succeeds, it returns S_OK. Otherwise, it returns an HRESULT error code. </returns>
        /// <msdn-id>dd371158</msdn-id>	
        /// <unmanaged>HRESULT ID2D1Bitmap::CopyFromRenderTarget([In, Optional] const D2D_POINT_2U* destPoint,[In] ID2D1RenderTarget* renderTarget,[In, Optional] const D2D_RECT_U* srcRect)</unmanaged>	
        /// <unmanaged-short>ID2D1Bitmap::CopyFromRenderTarget</unmanaged-short>	
        public void CopyFromRenderTarget(RenderTarget renderTarget)
        {
            CopyFromRenderTarget(null, renderTarget, null);
        }

        /// <summary>	
        /// Copies the specified region from the specified render target into the current bitmap. 	
        /// </summary>	
        /// <remarks>	
        /// This method does not update the size of the current bitmap. If the contents of the source bitmap do not fit in the current bitmap, this method fails. Also, note that this method does not perform format conversion, and will fail if the bitmap formats do not match. Calling this method may cause the current batch to flush if the bitmap is active in the batch. If the batch that was flushed does not complete successfully, this method fails. However, this method does not clear the error state of the render target on which the batch was flushed. The failing <see cref="int"/> and tag state will be returned at the next call to {{EndDraw}} or {{Flush}}.  All clips and layers must be popped off of the render target before calling this method.  The method returns {{D2DERR_RENDER_TARGET_HAS_LAYER_OR_CLIPRECT}} if any clips or layers are currently applied to the render target. 	
        /// </remarks>	
        /// <param name="renderTarget">The render target that contains the region to copy. </param>
        /// <param name="destinationPoint">In the current bitmap, the upper-left corner of the area to which the region specified by srcRect is copied. </param>
        /// <returns>If the method succeeds, it returns S_OK. Otherwise, it returns an HRESULT error code. </returns>
        /// <msdn-id>dd371158</msdn-id>	
        /// <unmanaged>HRESULT ID2D1Bitmap::CopyFromRenderTarget([In, Optional] const D2D_POINT_2U* destPoint,[In] ID2D1RenderTarget* renderTarget,[In, Optional] const D2D_RECT_U* srcRect)</unmanaged>	
        /// <unmanaged-short>ID2D1Bitmap::CopyFromRenderTarget</unmanaged-short>	
<<<<<<< HEAD
        public void CopyFromRenderTarget(RenderTarget renderTarget, RawPoint destinationPoint)
=======
        public void CopyFromRenderTarget(RenderTarget renderTarget, Point destinationPoint)
>>>>>>> c16d2983
        {
            CopyFromRenderTarget(destinationPoint, renderTarget, null);
        }

        /// <summary>	
        /// Copies the specified region from the specified render target into the current bitmap. 	
        /// </summary>	
        /// <remarks>	
        /// This method does not update the size of the current bitmap. If the contents of the source bitmap do not fit in the current bitmap, this method fails. Also, note that this method does not perform format conversion, and will fail if the bitmap formats do not match. Calling this method may cause the current batch to flush if the bitmap is active in the batch. If the batch that was flushed does not complete successfully, this method fails. However, this method does not clear the error state of the render target on which the batch was flushed. The failing <see cref="int"/> and tag state will be returned at the next call to {{EndDraw}} or {{Flush}}.  All clips and layers must be popped off of the render target before calling this method.  The method returns {{D2DERR_RENDER_TARGET_HAS_LAYER_OR_CLIPRECT}} if any clips or layers are currently applied to the render target. 	
        /// </remarks>	
        /// <param name="renderTarget">The render target that contains the region to copy. </param>
        /// <param name="destinationPoint">In the current bitmap, the upper-left corner of the area to which the region specified by srcRect is copied. </param>
        /// <param name="sourceArea">The area of renderTarget to copy. </param>
        /// <returns>If the method succeeds, it returns S_OK. Otherwise, it returns an HRESULT error code. </returns>
        /// <msdn-id>dd371158</msdn-id>	
        /// <unmanaged>HRESULT ID2D1Bitmap::CopyFromRenderTarget([In, Optional] const D2D_POINT_2U* destPoint,[In] ID2D1RenderTarget* renderTarget,[In, Optional] const D2D_RECT_U* srcRect)</unmanaged>	
        /// <unmanaged-short>ID2D1Bitmap::CopyFromRenderTarget</unmanaged-short>	
<<<<<<< HEAD
        public void CopyFromRenderTarget(RenderTarget renderTarget, RawPoint destinationPoint, RawRectangle sourceArea)
=======
        public void CopyFromRenderTarget(RenderTarget renderTarget, Point destinationPoint, Rectangle sourceArea)
>>>>>>> c16d2983
        {
            CopyFromRenderTarget(destinationPoint, renderTarget, sourceArea);
        }

        /// <summary>	
        /// Copies the specified region from a stream into the current bitmap. 	
        /// </summary>	
        /// <remarks>	
        /// This method does not update the size of the current bitmap. If the contents of the source bitmap do not fit in the current bitmap, this method fails. Also, note that this method does not perform format conversion; the two bitmap formats should match.  Passing this method invalid input, such as an invalid destination rectangle, can produce unpredictable results, such as a distorted image or device failure. Calling this method may cause the current batch to flush if the bitmap is active in the batch. If the batch that was flushed does not complete successfully, this method fails. However, this method does not clear the error state of the render target on which the batch was flushed. The failing <see cref="int"/> and tag state will be returned at the next call to {{EndDraw}} or {{Flush}}.  	
        /// </remarks>	
        /// <param name="stream">The stream to copy the data from. </param>
        /// <param name="length">Length in bytes of the data to copy from the stream.</param>
        /// <param name="pitch">The stride, or pitch, of the source bitmap stored in srcData. The stride is the byte count of a scanline (one row of pixels in memory). The stride can be computed from the following formula: pixel width * bytes per pixel + memory padding. </param>
        /// <returns>If the method succeeds, it returns S_OK. Otherwise, it returns an HRESULT error code. </returns>
        /// <msdn-id>dd371155</msdn-id>	
        /// <unmanaged>HRESULT ID2D1Bitmap::CopyFromMemory([In, Optional] const D2D_RECT_U* dstRect,[In] const void* srcData,[In] unsigned int pitch)</unmanaged>	
        /// <unmanaged-short>ID2D1Bitmap::CopyFromMemory</unmanaged-short>	
        public void CopyFromStream(Stream stream, int pitch, int length)
        {
            CopyFromMemory(Utilities.ReadStream(stream, ref length), pitch);
        }

        /// <summary>	
        /// Copies the specified region from a stream into the current bitmap. 	
        /// </summary>	
        /// <remarks>	
        /// This method does not update the size of the current bitmap. If the contents of the source bitmap do not fit in the current bitmap, this method fails. Also, note that this method does not perform format conversion; the two bitmap formats should match.  Passing this method invalid input, such as an invalid destination rectangle, can produce unpredictable results, such as a distorted image or device failure. Calling this method may cause the current batch to flush if the bitmap is active in the batch. If the batch that was flushed does not complete successfully, this method fails. However, this method does not clear the error state of the render target on which the batch was flushed. The failing <see cref="int"/> and tag state will be returned at the next call to {{EndDraw}} or {{Flush}}.  	
        /// </remarks>	
        /// <param name="stream">The stream to copy the data from. </param>
        /// <param name="length">Length in bytes of the data to copy from the stream.</param>
        /// <param name="pitch">The stride, or pitch, of the source bitmap stored in srcData. The stride is the byte count of a scanline (one row of pixels in memory). The stride can be computed from the following formula: pixel width * bytes per pixel + memory padding. </param>
        /// <param name="destinationArea">In the current bitmap, the upper-left corner of the area to which the region specified by srcRect is copied. </param>
        /// <returns>If the method succeeds, it returns S_OK. Otherwise, it returns an HRESULT error code. </returns>
        /// <msdn-id>dd371155</msdn-id>	
        /// <unmanaged>HRESULT ID2D1Bitmap::CopyFromMemory([In, Optional] const D2D_RECT_U* dstRect,[In] const void* srcData,[In] unsigned int pitch)</unmanaged>	
        /// <unmanaged-short>ID2D1Bitmap::CopyFromMemory</unmanaged-short>	
<<<<<<< HEAD
        public void CopyFromStream(Stream stream, int pitch, int length, RawRectangle destinationArea)
=======
        public void CopyFromStream(Stream stream, int pitch, int length, Rectangle destinationArea)
>>>>>>> c16d2983
        {
            CopyFromMemory(Utilities.ReadStream(stream, ref length), pitch, destinationArea);
        }

        /// <summary>	
        /// Return the dots per inch (DPI) of the bitmap.	
        /// </summary>	
        /// <value>The dots per inch (DPI) of the bitmap.</value>
        public Size2F DotsPerInch
        {
            get
            {
                float y;
                float x;
                GetDpi(out x, out y);
                return new Size2F(x, y);
            }
        }
    }
}<|MERGE_RESOLUTION|>--- conflicted
+++ resolved
@@ -1,8 +1,4 @@
-<<<<<<< HEAD
-﻿// Copyright (c) 2010-2013 SharpDX - Alexandre Mutel
-=======
 ﻿// Copyright (c) 2010-2014 SharpDX - Alexandre Mutel
->>>>>>> c16d2983
 // 
 // Permission is hereby granted, free of charge, to any person obtaining a copy
 // of this software and associated documentation files (the "Software"), to deal
@@ -24,10 +20,7 @@
 using System;
 using System.IO;
 using SharpDX.DXGI;
-<<<<<<< HEAD
 using SharpDX.Mathematics.Interop;
-=======
->>>>>>> c16d2983
 
 namespace SharpDX.Direct2D1
 {
@@ -259,11 +252,7 @@
         /// <msdn-id>dd371152</msdn-id>	
         /// <unmanaged>HRESULT ID2D1Bitmap::CopyFromBitmap([In, Optional] const D2D_POINT_2U* destPoint,[In] ID2D1Bitmap* bitmap,[In, Optional] const D2D_RECT_U* srcRect)</unmanaged>	
         /// <unmanaged-short>ID2D1Bitmap::CopyFromBitmap</unmanaged-short>	
-<<<<<<< HEAD
         public void CopyFromBitmap(Bitmap sourceBitmap, RawPoint destinationPoint)
-=======
-        public void CopyFromBitmap(Bitmap sourceBitmap, Point destinationPoint)
->>>>>>> c16d2983
         {
             CopyFromBitmap(destinationPoint, sourceBitmap, null);
         }
@@ -281,11 +270,7 @@
         /// <msdn-id>dd371152</msdn-id>	
         /// <unmanaged>HRESULT ID2D1Bitmap::CopyFromBitmap([In, Optional] const D2D_POINT_2U* destPoint,[In] ID2D1Bitmap* bitmap,[In, Optional] const D2D_RECT_U* srcRect)</unmanaged>	
         /// <unmanaged-short>ID2D1Bitmap::CopyFromBitmap</unmanaged-short>	
-<<<<<<< HEAD
         public void CopyFromBitmap(Bitmap sourceBitmap, RawPoint destinationPoint, RawRectangle sourceArea)
-=======
-        public void CopyFromBitmap(Bitmap sourceBitmap, Point destinationPoint, Rectangle sourceArea)
->>>>>>> c16d2983
         {
             CopyFromBitmap(destinationPoint, sourceBitmap, sourceArea);
         }
@@ -364,11 +349,7 @@
         /// <msdn-id>dd371155</msdn-id>	
         /// <unmanaged>HRESULT ID2D1Bitmap::CopyFromMemory([In, Optional] const D2D_RECT_U* dstRect,[In] const void* srcData,[In] unsigned int pitch)</unmanaged>	
         /// <unmanaged-short>ID2D1Bitmap::CopyFromMemory</unmanaged-short>	
-<<<<<<< HEAD
         public void CopyFromMemory(IntPtr pointer, int pitch, RawRectangle destinationArea)
-=======
-        public void CopyFromMemory(IntPtr pointer, int pitch, Rectangle destinationArea)
->>>>>>> c16d2983
         {
             CopyFromMemory(destinationArea, pointer, pitch);
         }
@@ -386,11 +367,7 @@
         /// <msdn-id>dd371155</msdn-id>	
         /// <unmanaged>HRESULT ID2D1Bitmap::CopyFromMemory([In, Optional] const D2D_RECT_U* dstRect,[In] const void* srcData,[In] unsigned int pitch)</unmanaged>	
         /// <unmanaged-short>ID2D1Bitmap::CopyFromMemory</unmanaged-short>	
-<<<<<<< HEAD
         public void CopyFromMemory(byte[] memory, int pitch, RawRectangle destinationArea)
-=======
-        public void CopyFromMemory(byte[] memory, int pitch, Rectangle destinationArea)
->>>>>>> c16d2983
         {
             unsafe
             {
@@ -411,11 +388,7 @@
         /// <msdn-id>dd371155</msdn-id>	
         /// <unmanaged>HRESULT ID2D1Bitmap::CopyFromMemory([In, Optional] const D2D_RECT_U* dstRect,[In] const void* srcData,[In] unsigned int pitch)</unmanaged>	
         /// <unmanaged-short>ID2D1Bitmap::CopyFromMemory</unmanaged-short>	
-<<<<<<< HEAD
         public void CopyFromMemory<T>(T[] memory, int pitch, RawRectangle destinationArea) where T : struct
-=======
-        public void CopyFromMemory<T>(T[] memory, int pitch, Rectangle destinationArea) where T : struct
->>>>>>> c16d2983
         {
             unsafe
             {
@@ -451,11 +424,7 @@
         /// <msdn-id>dd371158</msdn-id>	
         /// <unmanaged>HRESULT ID2D1Bitmap::CopyFromRenderTarget([In, Optional] const D2D_POINT_2U* destPoint,[In] ID2D1RenderTarget* renderTarget,[In, Optional] const D2D_RECT_U* srcRect)</unmanaged>	
         /// <unmanaged-short>ID2D1Bitmap::CopyFromRenderTarget</unmanaged-short>	
-<<<<<<< HEAD
         public void CopyFromRenderTarget(RenderTarget renderTarget, RawPoint destinationPoint)
-=======
-        public void CopyFromRenderTarget(RenderTarget renderTarget, Point destinationPoint)
->>>>>>> c16d2983
         {
             CopyFromRenderTarget(destinationPoint, renderTarget, null);
         }
@@ -473,11 +442,7 @@
         /// <msdn-id>dd371158</msdn-id>	
         /// <unmanaged>HRESULT ID2D1Bitmap::CopyFromRenderTarget([In, Optional] const D2D_POINT_2U* destPoint,[In] ID2D1RenderTarget* renderTarget,[In, Optional] const D2D_RECT_U* srcRect)</unmanaged>	
         /// <unmanaged-short>ID2D1Bitmap::CopyFromRenderTarget</unmanaged-short>	
-<<<<<<< HEAD
         public void CopyFromRenderTarget(RenderTarget renderTarget, RawPoint destinationPoint, RawRectangle sourceArea)
-=======
-        public void CopyFromRenderTarget(RenderTarget renderTarget, Point destinationPoint, Rectangle sourceArea)
->>>>>>> c16d2983
         {
             CopyFromRenderTarget(destinationPoint, renderTarget, sourceArea);
         }
@@ -514,11 +479,7 @@
         /// <msdn-id>dd371155</msdn-id>	
         /// <unmanaged>HRESULT ID2D1Bitmap::CopyFromMemory([In, Optional] const D2D_RECT_U* dstRect,[In] const void* srcData,[In] unsigned int pitch)</unmanaged>	
         /// <unmanaged-short>ID2D1Bitmap::CopyFromMemory</unmanaged-short>	
-<<<<<<< HEAD
         public void CopyFromStream(Stream stream, int pitch, int length, RawRectangle destinationArea)
-=======
-        public void CopyFromStream(Stream stream, int pitch, int length, Rectangle destinationArea)
->>>>>>> c16d2983
         {
             CopyFromMemory(Utilities.ReadStream(stream, ref length), pitch, destinationArea);
         }
